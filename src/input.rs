<<<<<<< HEAD
use crate::{config::Config, output::Output};
=======
//! The [`Input`] trait that defines all possible inputs to [`cmd!`],
//! [`cmd_unit!`] and [`cmd_result!`].

use crate::config::Config;
>>>>>>> 93d9ac47
use std::{
    ffi::{OsStr, OsString},
    path::{Path, PathBuf},
    sync::Arc,
};

/// All types that are possible arguments to [`cmd!`], [`cmd_unit!`] or
/// [`cmd_result!`] must implement this trait.
/// This makes `cradle` very flexible.
/// For example you can pass in an executable as a String,
/// and a variable number of arguments as a [`Vec`]:
///
/// ```
/// use cradle::prelude::*;
///
/// let executable = "echo";
/// let arguments = vec!["foo", "bar"];
/// let StdoutUntrimmed(output) = cmd!(executable, arguments);
/// assert_eq!(output, "foo bar\n");
/// ```
///
/// For more documentation on all possible input types,
/// see the documentation for the individual impls of [`Input`].
/// Here's a non-exhaustive list of the most commonly used types to get you started:
///
/// - [`String`] and [`&str`],
/// - [`Split`] (and its shortcut `%`) to split commands by whitespace,
/// - [`PathBuf`] and [`&Path`],
/// - multiple sequence types, like [`vectors`], [`slices`] and (since version 1.51) [`arrays`],
/// - [`CurrentDir`],
/// - [`Env`] for setting environment variables,
/// - [`Stdin`], and
/// - [`LogCommand`].
///
/// [`String`]: trait.Input.html#impl-Input-for-String
/// [`&str`]: trait.Input.html#impl-Input-for-%26str
/// [`PathBuf`]: trait.Input.html#impl-Input-for-PathBuf
/// [`&Path`]: trait.Input.html#impl-Input-for-%26Path
/// [`vectors`]: trait.Input.html#impl-Input-for-Vec<T>
/// [`slices`]: trait.Input.html#impl-Input-for-%26[T]
/// [`arrays`]: trait.Input.html#impl-Input-for-[T%3B%20N]
///
/// ## Tuples
///
/// `cradle` also implements [`Input`] for tuples of types that themselves implement [`Input`].
/// Instead of passing multiple arguments to [`cmd!`], they can be passed in a single tuple:
///
/// ```
/// use cradle::prelude::*;
///
/// let args = ("echo", "foo");
/// let StdoutTrimmed(output) = cmd!(args);
/// assert_eq!(output, "foo");
/// ```
///
/// This can be used to group arguments:
///
/// ```
/// use cradle::prelude::*;
///
/// let to_hex_command = ("xxd", "-ps", "-u", LogCommand);
/// let StdoutTrimmed(output) = cmd!(to_hex_command, Stdin(&[14, 15, 16]));
/// assert_eq!(output, "0E0F10");
/// ```
///
/// Also, tuples make it possible to write wrappers around [`cmd!`] without requiring the use of macros:
///
/// ```
/// use cradle::prelude::*;
///
/// fn to_hex<I: Input>(input: I) -> String {
///   let StdoutTrimmed(hex) = cmd!(%"xxd -ps -u", input);
///   hex
/// }
///
/// // It works for slices:
/// let hex = to_hex(Stdin(&[14, 15, 16]));
/// assert_eq!(hex, "0E0F10");
///
/// // Vectors:
/// let hex = to_hex(Stdin(vec![14, 15, 16]));
/// assert_eq!(hex, "0E0F10");
///
/// // And multiple arguments using tuples:
/// let hex = to_hex((Stdin(&[14, 15, 16]), Stdin(&[17, 18, 19])));
/// assert_eq!(hex, "0E0F10111213");
/// ```
pub trait Input {
    #[doc(hidden)]
    fn configure(self, config: &mut Config);

    /// todo
    fn run<O>(self) -> O
    where
        Self: Sized,
        O: Output,
    {
        crate::cmd!(self)
    }

    /// todo
    fn run_unit(self)
    where
        Self: Sized,
    {
        crate::cmd_unit!(self);
    }

    /// todo
    fn run_result<O>(self) -> Result<O, crate::error::Error>
    where
        Self: Sized,
        O: Output,
    {
        crate::cmd_result!(self)
    }
}

/// Blanket implementation for `&_`.
impl<T> Input for &T
where
    T: Input + Clone,
{
    #[doc(hidden)]
    fn configure(self, config: &mut Config) {
        self.clone().configure(config);
    }
}

/// Arguments of type [`OsString`] are passed to the child process
/// as arguments.
///
/// ```
/// use cradle::prelude::*;
///
/// cmd_unit!("ls", std::env::var_os("HOME").unwrap());
/// ```
impl Input for OsString {
    #[doc(hidden)]
    fn configure(self, config: &mut Config) {
        config.arguments.push(self);
    }
}

/// Arguments of type [`&OsStr`] are passed to the child process
/// as arguments.
///
/// ```
/// use cradle::prelude::*;
///
/// cmd_unit!("echo", std::env::current_dir().unwrap().file_name().unwrap());
/// ```
///
/// [`&OsStr`]: std::ffi::OsStr
impl Input for &OsStr {
    #[doc(hidden)]
    fn configure(self, config: &mut Config) {
        self.to_os_string().configure(config);
    }
}

/// Arguments of type [`&str`] are passed to the child process as arguments.
/// This is especially useful because it allows you to use string literals:
///
/// ```
/// use cradle::prelude::*;
///
/// let StdoutTrimmed(output) = cmd!("echo", "foo");
/// assert_eq!(output, "foo");
/// ```
impl Input for &str {
    #[doc(hidden)]
    fn configure(self, config: &mut Config) {
        OsStr::new(self).configure(config);
    }
}

/// Arguments of type [`String`] are passed to the child process
/// as arguments. Executables can also be passed as [`String`]s:
///
/// ```
/// use cradle::prelude::*;
///
/// let executable: String = "echo".to_string();
/// let argument: String = "foo".to_string();
/// let StdoutTrimmed(output) = cmd!(executable, argument);
/// assert_eq!(output, "foo");
/// ```
impl Input for String {
    #[doc(hidden)]
    fn configure(self, config: &mut Config) {
        OsString::from(self).configure(config);
    }
}

/// Splits the contained string by whitespace (using [`split_whitespace`])
/// and uses the resulting words as separate arguments.
///
/// ```
/// use cradle::prelude::*;
///
/// let StdoutTrimmed(output) = cmd!(Split("echo foo"));
/// assert_eq!(output, "foo");
///
/// let StdoutTrimmed(output) = cmd!(Split(format!("echo {}", 100)));
/// assert_eq!(output, "100");
/// ```
///
/// Since this is such a common case, `cradle` also provides a syntactic shortcut
/// for [`Split`], the `%` symbol:
///
/// ```
/// use cradle::prelude::*;
///
/// let StdoutTrimmed(output) = cmd!(%"echo foo");
/// assert_eq!(output, "foo");
/// ```
///
/// [`split_whitespace`]: str::split_whitespace
pub struct Split<T: AsRef<str>>(pub T);

impl<T: AsRef<str>> Input for crate::input::Split<T> {
    #[doc(hidden)]
    fn configure(self, config: &mut Config) {
        for argument in self.0.as_ref().split_whitespace() {
            argument.configure(config);
        }
    }
}

/// Allows to use [`split`] to split your argument into words:
///
/// ```
/// use cradle::prelude::*;
///
/// let StdoutTrimmed(output) = cmd!("echo foo".split(' '));
/// assert_eq!(output, "foo");
/// ```
///
/// Arguments to [`split`] must be of type [`char`].
///
/// [`split`]: str::split
impl<'a> Input for std::str::Split<'a, char> {
    #[doc(hidden)]
    fn configure(self, config: &mut Config) {
        for word in self {
            word.configure(config);
        }
    }
}

/// Allows to use [`split_whitespace`] to split your argument into words:
///
/// ```
/// use cradle::prelude::*;
///
/// let StdoutTrimmed(output) = cmd!("echo foo".split_whitespace());
/// assert_eq!(output, "foo");
/// ```
///
/// [`split_whitespace`]: str::split_whitespace
impl<'a> Input for std::str::SplitWhitespace<'a> {
    #[doc(hidden)]
    fn configure(self, config: &mut Config) {
        for word in self {
            word.configure(config);
        }
    }
}

/// Allows to use [`split_ascii_whitespace`] to split your argument into words:
///
/// ```
/// use cradle::prelude::*;
///
/// let StdoutTrimmed(output) = cmd!("echo foo".split_ascii_whitespace());
/// assert_eq!(output, "foo");
/// ```
///
/// [`split_ascii_whitespace`]: str::split_ascii_whitespace
impl<'a> Input for std::str::SplitAsciiWhitespace<'a> {
    #[doc(hidden)]
    fn configure(self, config: &mut Config) {
        for word in self {
            word.configure(config);
        }
    }
}

impl Input for () {
    #[doc(hidden)]
    fn configure(self, _: &mut Config) {}
}

macro_rules! tuple_impl {
    ($($index:tt, $generics:ident,)+) => {
        impl<$($generics),+> Input for ($($generics,)+)
        where
            $($generics: Input,)+
        {
            #[doc(hidden)]
            fn configure(self, config: &mut Config) {
                $(<$generics as Input>::configure(self.$index, config);)+
            }
        }
    };
}

tuple_impl!(0, A,);
tuple_impl!(0, A, 1, B,);
tuple_impl!(0, A, 1, B, 2, C,);
tuple_impl!(0, A, 1, B, 2, C, 3, D,);
tuple_impl!(0, A, 1, B, 2, C, 3, D, 4, E,);
tuple_impl!(0, A, 1, B, 2, C, 3, D, 4, E, 5, F,);
tuple_impl!(0, A, 1, B, 2, C, 3, D, 4, E, 5, F, 6, G,);

/// All elements of the given [`Vec`] are used as arguments to [`cmd!`].
/// Same as passing in the elements separately.
///
/// ```
/// use cradle::prelude::*;
///
/// let StdoutTrimmed(output) = cmd!(vec!["echo", "foo"]);
/// assert_eq!(output, "foo");
/// ```
impl<T> Input for Vec<T>
where
    T: Input,
{
    #[doc(hidden)]
    fn configure(self, config: &mut Config) {
        for t in self.into_iter() {
            t.configure(config);
        }
    }
}

/// Similar to the implementation for [`Vec<T>`].
/// All elements of the array will be used as arguments.
///
/// ```
/// use cradle::prelude::*;
///
/// let StdoutTrimmed(output) = cmd!(["echo", "foo"]);
/// assert_eq!(output, "foo");
/// ```
///
/// Only works on rust version `1.51` and up.
#[rustversion::since(1.51)]
impl<T, const N: usize> Input for [T; N]
where
    T: Input,
{
    #[doc(hidden)]
    fn configure(self, config: &mut Config) {
        for t in std::array::IntoIter::new(self) {
            t.configure(config);
        }
    }
}

/// Similar to the implementation for [`Vec<T>`].
/// All elements of the slice will be used as arguments.
impl<T> Input for &[T]
where
    T: Input + Clone,
{
    #[doc(hidden)]
    fn configure(self, config: &mut Config) {
        self.to_vec().configure(config);
    }
}

/// Passing in [`LogCommand`] as an argument to [`cmd!`] will cause it
/// to log the commands (including all arguments) to `stderr`.
/// (This is similar `bash`'s `-x` option.)
///
/// ```
/// use cradle::prelude::*;
///
/// cmd_unit!(LogCommand, %"echo foo");
/// // writes '+ echo foo' to stderr
/// ```
#[derive(Clone, Debug)]
pub struct LogCommand;

impl Input for LogCommand {
    #[doc(hidden)]
    fn configure(self, config: &mut Config) {
        config.log_command = true;
    }
}

/// By default child processes inherit the current directory from their
/// parent. You can override this with [`CurrentDir`]:
///
/// ```
/// use cradle::prelude::*;
///
/// # #[cfg(linux)]
/// # {
/// let StdoutTrimmed(output) = cmd!("pwd", CurrentDir("/tmp"));
/// assert_eq!(output, "/tmp");
/// # }
/// ```
///
/// Paths that are relative to the parent's current directory are allowed.
pub struct CurrentDir<T: AsRef<Path>>(pub T);

impl<T> Input for CurrentDir<T>
where
    T: AsRef<Path>,
{
    #[doc(hidden)]
    fn configure(self, config: &mut Config) {
        config.working_directory = Some(self.0.as_ref().to_owned());
    }
}

/// Arguments of type [`PathBuf`] are passed to the child process
/// as arguments.
///
/// ```
/// use cradle::prelude::*;
/// use std::path::PathBuf;
///
/// let current_dir: PathBuf = std::env::current_dir().unwrap();
/// cmd_unit!("ls", current_dir);
/// ```
impl Input for PathBuf {
    #[doc(hidden)]
    fn configure(self, config: &mut Config) {
        self.into_os_string().configure(config);
    }
}

/// Arguments of type [`&Path`] are passed to the child process
/// as arguments.
///
/// ```
/// # let temp_dir = tempfile::TempDir::new().unwrap();
/// # std::env::set_current_dir(&temp_dir).unwrap();
/// use cradle::prelude::*;
/// use std::path::Path;
///
/// let file: &Path = Path::new("./foo");
/// cmd_unit!("touch", file);
/// ```
///
/// [`&Path`]: std::path::Path
impl Input for &Path {
    #[doc(hidden)]
    fn configure(self, config: &mut Config) {
        self.as_os_str().to_os_string().configure(config);
    }
}

/// Writes the given byte slice to the child's standard input.
///
/// ```
/// use cradle::prelude::*;
///
/// # #[cfg(linux)]
/// # {
/// let StdoutUntrimmed(output) = cmd!("sort", Stdin("foo\nbar\n"));
/// assert_eq!(output, "bar\nfoo\n");
/// # }
/// ```
///
/// If `Stdin` is used multiple times, all given bytes slices will be written
/// to the child's standard input in order.
pub struct Stdin<T: AsRef<[u8]>>(pub T);

impl<T> Input for Stdin<T>
where
    T: AsRef<[u8]>,
{
    #[doc(hidden)]
    fn configure(self, config: &mut Config) {
        Arc::make_mut(&mut config.stdin).extend_from_slice(self.0.as_ref());
    }
}

/// Adds an environment variable to the environment of the child process.
///
/// ```
/// use cradle::prelude::*;
///
/// let StdoutUntrimmed(output) = cmd!("env", Env("FOO", "bar"));
/// assert!(output.contains("FOO=bar\n"));
/// ```
///
/// Child processes inherit the environment of the parent process.
/// [`Env`] only adds environment variables to that inherited environment.
/// If the environment variable is also set in the parent process,
/// it is overwritten by [`Env`].
pub struct Env<Key, Value>(pub Key, pub Value)
where
    Key: AsRef<OsStr>,
    Value: AsRef<OsStr>;

impl<Key, Value> Input for Env<Key, Value>
where
    Key: AsRef<OsStr>,
    Value: AsRef<OsStr>,
{
    #[doc(hidden)]
    fn configure(self, config: &mut Config) {
        let Self(key, value) = self;
        config
            .added_environment_variables
            .push((key.as_ref().to_os_string(), value.as_ref().to_os_string()));
    }
}<|MERGE_RESOLUTION|>--- conflicted
+++ resolved
@@ -1,11 +1,7 @@
-<<<<<<< HEAD
-use crate::{config::Config, output::Output};
-=======
 //! The [`Input`] trait that defines all possible inputs to [`cmd!`],
 //! [`cmd_unit!`] and [`cmd_result!`].
 
-use crate::config::Config;
->>>>>>> 93d9ac47
+use crate::{config::Config, output::Output};
 use std::{
     ffi::{OsStr, OsString},
     path::{Path, PathBuf},
