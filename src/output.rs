--- conflicted
+++ resolved
@@ -250,7 +250,6 @@
     fn from_run_result(_config: &Config, result: Result<RunResult, Error>) -> Result<Self, Error> {
         Ok(Status(result?.exit_status))
     }
-<<<<<<< HEAD
 }
 
 /// Using [`bool`] as the return type for [`cmd!`] will return `true` if
@@ -290,44 +289,4 @@
     fn from_run_result(_config: &Config, result: Result<RunResult, Error>) -> Result<Self, Error> {
         Ok(result?.exit_status.success())
     }
-}
-
-/// See the [`Output`] implementation for [`Stderr`] below.
-#[derive(Debug)]
-pub struct Stderr(pub String);
-
-/// [`Stderr`] allows to capture the `stderr` of a child process:
-///
-/// ```
-/// use cradle::*;
-///
-/// // (`Status` is used here to suppress panics caused by `ls`
-/// // terminating with a non-zero exit code.)
-/// let (Stderr(stderr), Status(_)) = cmd!(%"ls does-not-exist");
-/// assert!(stderr.contains("No such file or directory"));
-/// ```
-///
-/// This assumes that the output written to `stderr` is encoded
-/// as utf-8, and will error otherwise.
-///
-/// By default, what is written to `stderr` by the child process
-/// is relayed to the parent's `stderr`. However, when [`Stderr`]
-/// is used, this is switched off.
-impl Output for Stderr {
-    #[doc(hidden)]
-    fn configure(config: &mut Config) {
-        config.relay_stderr = false;
-    }
-
-    #[doc(hidden)]
-    fn from_run_result(config: &Config, result: Result<RunResult, Error>) -> Result<Self, Error> {
-        Ok(Stderr(String::from_utf8(result?.stderr).map_err(
-            |source| Error::InvalidUtf8ToStderr {
-                full_command: config.full_command(),
-                source: Arc::new(source),
-            },
-        )?))
-    }
-=======
->>>>>>> 1d7a6e43
 }