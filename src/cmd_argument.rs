--- conflicted
+++ resolved
@@ -7,31 +7,19 @@
     fn prepare_config(self, config: &mut Config);
 }
 
-<<<<<<< HEAD
 /// Blanket implementation for `&_`.
-=======
->>>>>>> ed98b371
 impl<T> CmdArgument for &T
 where
     T: CmdArgument + Clone,
 {
     #[doc(hidden)]
     fn prepare_config(self, config: &mut Config) {
-<<<<<<< HEAD
         self.clone().prepare_config(config);
-    }
-}
-
-/// Arguments of type [`&str`] are passed into the child process
-/// as arguments.
-=======
-        <T as CmdArgument>::prepare_config(self.clone(), config);
     }
 }
 
 /// Arguments of type [`&str`] are being split up into words by whitespace
 /// and then passed into the child process as arguments.
->>>>>>> ed98b371
 impl CmdArgument for &str {
     #[doc(hidden)]
     fn prepare_config(self, config: &mut Config) {
@@ -142,7 +130,6 @@
     }
 }
 
-<<<<<<< HEAD
 /// Similar to the implementation for [`Vec<T>`].
 /// All elements of the array will be used as arguments.
 ///
@@ -171,12 +158,6 @@
 where
     T: CmdArgument + Clone,
 {
-=======
-/// Similar to the implementation for [`Vec<&str>`].
-/// All elements of the slice will be passed into the child
-/// process as arguments, **without** splitting them by whitespace.
-impl CmdArgument for &[&str] {
->>>>>>> ed98b371
     #[doc(hidden)]
     fn prepare_config(self, config: &mut Config) {
         self.to_vec().prepare_config(config);
