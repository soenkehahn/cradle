<<<<<<< HEAD
//! The [`Error`] type used in the return type of [`cmd_result!`].

use crate::config::Config;
use std::{fmt::Display, io, process::ExitStatus, string::FromUtf8Error, sync::Arc};
=======
use crate::Config;
use std::{ffi::OsString, fmt::Display, io, process::ExitStatus, string::FromUtf8Error, sync::Arc};
>>>>>>> 6b486ce1

#[derive(Debug, Clone)]
pub enum Error {
    NoArgumentsGiven,
    FileNotFoundWhenExecuting {
        executable: OsString,
        source: Arc<io::Error>,
    },
    CommandIoError {
        message: String,
        source: Arc<io::Error>,
    },
    NonZeroExitCode {
        full_command: String,
        exit_status: ExitStatus,
    },
    InvalidUtf8ToStdout {
        full_command: String,
        source: Arc<FromUtf8Error>,
    },
    InvalidUtf8ToStderr {
        full_command: String,
        source: Arc<FromUtf8Error>,
    },
}

impl Error {
    pub(crate) fn command_io_error(config: &Config, error: io::Error) -> Error {
        Error::CommandIoError {
            message: format!("{}:\n  {}", config.full_command(), error),
            source: Arc::new(error),
        }
    }
}

#[doc(hidden)]
#[rustversion::attr(since(1.46), track_caller)]
pub fn panic_on_error<T>(result: Result<T, Error>) -> T {
    match result {
        Ok(t) => t,
        Err(error) => panic!("cmd!: {}", error),
    }
}

impl Display for Error {
    fn fmt(&self, f: &mut std::fmt::Formatter<'_>) -> std::fmt::Result {
        match self {
            Error::NoArgumentsGiven => write!(f, "no arguments given"),
            Error::FileNotFoundWhenExecuting { executable, .. } => write!(
                f,
                "File not found error when executing '{}'",
                executable.to_string_lossy()
            ),
            Error::CommandIoError { message, .. } => write!(f, "{}", message),
            Error::NonZeroExitCode {
                full_command,
                exit_status,
            } => {
                if let Some(exit_code) = exit_status.code() {
                    write!(
                        f,
                        "{}:\n  exited with exit code: {}",
                        full_command, exit_code
                    )
                } else {
                    write!(f, "{}:\n  exited with {}", full_command, exit_status)
                }
            }
            Error::InvalidUtf8ToStdout { full_command, .. } => {
                write!(f, "{}:\n  invalid utf-8 written to stdout", full_command)
            }
            Error::InvalidUtf8ToStderr { full_command, .. } => {
                write!(f, "{}:\n  invalid utf-8 written to stderr", full_command)
            }
        }
    }
}

impl std::error::Error for Error {
    fn source(&self) -> Option<&(dyn std::error::Error + 'static)> {
        match self {
            Error::FileNotFoundWhenExecuting { source, .. }
            | Error::CommandIoError { source, .. } => Some(&**source),
            Error::InvalidUtf8ToStdout { source, .. }
            | Error::InvalidUtf8ToStderr { source, .. } => Some(&**source),
            Error::NoArgumentsGiven | Error::NonZeroExitCode { .. } => None,
        }
    }
}

#[cfg(test)]
mod tests {
    use crate::prelude::*;
    use executable_path::executable_path;
    use std::error::Error;

    #[test]
    fn invalid_utf8_to_stdout_has_source() {
        let result: Result<StdoutUntrimmed, crate::Error> = cmd_result!(
            executable_path("cradle_test_helper").to_str().unwrap(),
            "invalid utf-8 stdout"
        );
        assert!(result.unwrap_err().source().is_some());
    }

    #[test]
    fn invalid_utf8_to_stderr_has_source() {
        let result: Result<Stderr, crate::Error> = cmd_result!(
            executable_path("cradle_test_helper").to_str().unwrap(),
            "invalid utf-8 stderr"
        );
        assert!(result.unwrap_err().source().is_some());
    }
}<|MERGE_RESOLUTION|>--- conflicted
+++ resolved
@@ -1,12 +1,7 @@
-<<<<<<< HEAD
 //! The [`Error`] type used in the return type of [`cmd_result!`].
 
 use crate::config::Config;
-use std::{fmt::Display, io, process::ExitStatus, string::FromUtf8Error, sync::Arc};
-=======
-use crate::Config;
 use std::{ffi::OsString, fmt::Display, io, process::ExitStatus, string::FromUtf8Error, sync::Arc};
->>>>>>> 6b486ce1
 
 #[derive(Debug, Clone)]
 pub enum Error {
