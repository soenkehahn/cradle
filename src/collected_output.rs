--- conflicted
+++ resolved
@@ -14,12 +14,8 @@
 impl Waiter {
     pub(crate) fn spawn_standard_stream_relaying<Stdout, Stderr>(
         context: &Context<Stdout, Stderr>,
-<<<<<<< HEAD
-        mut config: Config,
+        config: &mut Config,
         mut child_stdin: ChildStdin,
-=======
-        config: &Config,
->>>>>>> 0a002389
         mut child_stdout: ChildStdout,
         mut child_stderr: ChildStderr,
     ) -> Self
@@ -35,14 +31,9 @@
             }
             Ok(())
         });
+        let mut context_clone = context.clone();
         let relay_stdout = config.relay_stdout;
-        let mut context_clone = context.clone();
-<<<<<<< HEAD
         let stdout_join_handle = thread::spawn(move || -> io::Result<Vec<u8>> {
-=======
-        let relay_stdout = config.relay_stdout;
-        let stdout_join_handle = thread::spawn(move || {
->>>>>>> 0a002389
             let mut collected_stdout = Vec::new();
             let buffer = &mut [0; 256];
             loop {
@@ -58,12 +49,8 @@
             Ok(collected_stdout)
         });
         let mut context_clone = context.clone();
-<<<<<<< HEAD
+        let relay_stderr = config.relay_stderr;
         let stderr_join_handle = thread::spawn(move || -> io::Result<Vec<u8>> {
-=======
-        let relay_stderr = config.relay_stderr;
-        let stderr_join_handle = thread::spawn(move || {
->>>>>>> 0a002389
             let mut collected_stderr = Vec::new();
             let buffer = &mut [0; 256];
             loop {
