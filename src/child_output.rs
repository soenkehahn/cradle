--- conflicted
+++ resolved
@@ -27,13 +27,8 @@
         T: Output,
     {
         <T as Output>::configure(&mut config);
-<<<<<<< HEAD
-        let result = ChildOutput::run_child_process(context, &config)?;
-        T::from_child_output(&config, result)
-=======
         let child_output = ChildOutput::run_child_process(context, &config)?;
-        T::from_run_result(&config, &child_output)
->>>>>>> f7a61ba0
+        T::from_child_output(&config, &child_output)
     }
 
     fn run_child_process<Stdout, Stderr>(
