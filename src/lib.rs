//! `stir` provides the [`cmd!`] macro, that makes
//! it easy to run commands from rust programs.
//!
//! ```
//! use stir::cmd;
//!
//! let stdout = cmd!("echo -n foo");
//! assert_eq!(stdout, "foo");
//! ```
//!
//! # Arguments
//!
//! You can pass in multiple arguments (of different types) to [`cmd!`]
//! to specify arguments:
//!
//! ```
//! use stir::cmd;
//!
//! let stdout = cmd!("echo", "foo", "bar");
//! assert_eq!(stdout, "foo bar\n");
//! ```
//!
//! Arguments of type [`&str`] will be split by whitespace into words.
//! You can also pass in values of type [`Vec<&str>`]. All elements will
//! be used as arguments:
//!
//! ```
//! use stir::cmd;
//!
//! let stdout = cmd!("echo", vec!["foo", "bar"]);
//! assert_eq!(stdout, "foo bar\n");
//! ```
//!
//! Elements of vectors are **not** being split by whitespace, so you can
//! use that to avoid whitespace splitting:
//!
//! ```
//! use std::path::PathBuf;
//! use stir::cmd;
//!
//! cmd!("touch", vec!["filename with spaces"]);
//! assert!(PathBuf::from("filename with spaces").exists());
//! ```
//!
//! # Output
//!
//! [`cmd!`] collects the `stdout` of the child process into a
//! [`String`] and returns it.
//!
//! # Error Handling
//!
//! [`cmd!`] panics when the child process exits with a non-zero exitcode:
//!
//! ``` should_panic
//! use stir::cmd;
//!
//! // panics with "ls: exited with exit code: 1"
//! cmd!("ls does-not-exist");
//! ```
use std::{io, process::Command};

/// Execute child processes. Please, see the module documentation on how to use it.
#[macro_export]
macro_rules! cmd {
    ($($args:expr),+) => {{
        let mut args = vec![];
        $($crate::CmdArgument::add_as_argument($args, &mut args);)+
        $crate::run_cmd(args)
    }}
}

/// All types that are possible arguments to [`cmd!`] have to implement this trait.
pub trait CmdArgument {
    fn add_as_argument(self, accumulator: &mut Vec<String>);
}

impl CmdArgument for &str {
    fn add_as_argument(self, accumulator: &mut Vec<String>) {
        for argument in self.split_whitespace() {
            accumulator.push(argument.to_string());
        }
    }
}

impl CmdArgument for Vec<&str> {
    fn add_as_argument(self, accumulator: &mut Vec<String>) {
        for argument in self {
            accumulator.push(argument.to_string());
        }
    }
}

#[doc(hidden)]
<<<<<<< HEAD
pub fn cmd(input: Vec<String>) -> String {
    let mut words = input.iter();
=======
pub fn run_cmd(words: Vec<String>) -> String {
    let mut words = words.into_iter();
>>>>>>> 79d628d9
    let command = words.next().expect("cmd!: no arguments given");
    let output = Command::new(&command).args(words).output();
    match output {
        Err(err) if err.kind() == io::ErrorKind::NotFound => {
            panic!("cmd!: {}: command not found", command);
        }
        Err(err) => panic!("cmd!: {}", err),
        Ok(output) if !output.status.success() => {
            let full_command = input.join(" ");
            panic!("{}:\n  exited with {}", full_command, output.status);
        }
        Ok(output) => match String::from_utf8(output.stdout) {
            Ok(stderr) => stderr,
            Err(_err) => panic!("cmd!: invalid utf-8 written to stdout"),
        },
    }
}

#[cfg(test)]
mod tests {
    use super::*;
    use anyhow::Result;
    use std::{
        env::{current_dir, set_current_dir},
        path::PathBuf,
    };
    use tempfile::TempDir;

    fn in_temporary_directory<F>(f: F) -> Result<()>
    where
        F: FnOnce() -> Result<()>,
    {
        let temp_dir = TempDir::new()?;
        let original_working_directory = current_dir()?;
        set_current_dir(&temp_dir)?;
        f()?;
        set_current_dir(original_working_directory)?;
        Ok(())
    }

    #[test]
    fn allows_to_execute_a_command() -> Result<()> {
        in_temporary_directory(|| {
            cmd!("touch foo");
            assert!(PathBuf::from("foo").exists());
            Ok(())
        })
    }

    mod panics_by_default {
        use executable_path::executable_path;

        #[test]
        #[should_panic(expected = "false:\n  exited with exit code: 1")]
        fn non_zero_exit_codes() {
            cmd!("false");
        }

        #[test]
        #[should_panic(expected = "false foo bar:\n  exited with exit code: 1")]
        fn includes_full_command_on_non_zero_exit_codes() {
            cmd!("false foo bar");
        }

        #[test]
        #[should_panic(expected = "exited with exit code: 42")]
        fn other_exit_codes() {
            cmd!(
                executable_path("stir_test_helper").to_str().unwrap(),
                vec!["exit code 42"]
            );
        }

        #[test]
        #[should_panic(expected = "cmd!: does-not-exist: command not found")]
        fn executable_cannot_be_found() {
            cmd!("does-not-exist");
        }

        #[test]
        #[should_panic(expected = "cmd!: no arguments given")]
        fn no_executable() {
            cmd!(vec![]);
        }

        #[test]
        #[should_panic(expected = "cmd!: invalid utf-8 written to stdout")]
        fn invalid_utf8_stdout() {
            cmd!(
                executable_path("stir_test_helper").to_str().unwrap(),
                vec!["invalid utf-8 stdout"]
            );
        }
    }

    #[test]
    fn allows_to_retrieve_stdout() {
        assert_eq!(cmd!("echo foo"), "foo\n");
    }

    #[test]
    fn command_and_argument_as_separate_ref_str() {
        assert_eq!(cmd!("echo", "foo"), "foo\n");
    }

    #[test]
    fn multiple_arguments_as_ref_str() {
        assert_eq!(cmd!("echo", "foo", "bar"), "foo bar\n");
    }

    #[test]
    fn allows_to_pass_in_arguments_as_a_vec_of_ref_str() {
        let args: Vec<&str> = vec!["foo"];
        assert_eq!(cmd!("echo", args), "foo\n");
    }
}<|MERGE_RESOLUTION|>--- conflicted
+++ resolved
@@ -91,13 +91,8 @@
 }
 
 #[doc(hidden)]
-<<<<<<< HEAD
-pub fn cmd(input: Vec<String>) -> String {
-    let mut words = input.iter();
-=======
 pub fn run_cmd(words: Vec<String>) -> String {
-    let mut words = words.into_iter();
->>>>>>> 79d628d9
+    let mut words = words.iter();
     let command = words.next().expect("cmd!: no arguments given");
     let output = Command::new(&command).args(words).output();
     match output {
