//! (`cradle` is in an early stage of development.
//! APIs may change drastically!
//! Use at your own risk!)
//!
//! `cradle` provides the [`cmd!`] macro, that makes
//! it easy to run child processes from rust programs.
//!
//! ```
//! use cradle::prelude::*;
//!
//! let StdoutTrimmed(stdout) = cmd!(%"echo foo");
//! assert_eq!(stdout, "foo");
//! ```
//!
//! # Arguments
//!
//! You can pass in multiple arguments (of different types) to [`cmd!`]
//! to specify arguments, as long as they implement the [`Input`](input::Input)
//! trait:
//!
//! ```
//! use cradle::prelude::*;
//!
//! let StdoutTrimmed(stdout) = cmd!("echo", "foo", "bar");
//! assert_eq!(stdout, "foo bar");
//! ```
//!
//! For all possible inputs to [`cmd!`], see the documentation of [`Input`](input::Input).
//!
//! ## Whitespace Splitting
//!
//! `cradle` does *not* split given string arguments on whitespace by default.
//! So for example this code fails:
//!
//! ``` should_panic
//! use cradle::prelude::*;
//!
//! let StdoutTrimmed(_) = cmd!("echo foo");
//! ```
//!
//! In this code `cradle` tries to run a process from an executable called
//! `"echo foo"`, including the space in the file name of the executable.
//! That fails, because an executable with that name doesn't exist.
//! `cradle` provides a new-type wrapper [`Split`](input::Split) to help with that:
//!
//! ```
//! use cradle::prelude::*;
//!
//! let StdoutTrimmed(output) = cmd!(Split("echo foo"));
//! assert_eq!(output, "foo");
//! ```
//!
//! Wrapping an argument of type `&str` in [`Split`](input::Split) will cause `cradle` to first
//! split it by whitespace and then use the resulting words as if they were passed
//! into [`cmd!`] as separate arguments.
//!
//! And -- since this is such a common case -- `cradle` provides a syntactic shortcut
//! for [`Split`](input::Split), the `%` symbol:
//!
//! ```
//! use cradle::prelude::*;
//!
//! let StdoutTrimmed(output) = cmd!(%"echo foo");
//! assert_eq!(output, "foo");
//! ```
//!
//! # Output
//!
//! You can choose which return type you want [`cmd!`] to return,
//! as long as the chosen return type implements [`Output`].
//! For example you can use e.g. [`StdoutTrimmed`](output::StdoutTrimmed)
//! to collect what the child process writes to `stdout`,
//! trimmed of leading and trailing whitespace:
//!
//! ```
//! use cradle::prelude::*;
//!
//! let StdoutTrimmed(output) = cmd!(%"echo foo");
//! assert_eq!(output, "foo");
//! ```
//!
//! (By default, the child's `stdout` is written to the parent's `stdout`.
//! Using `StdoutTrimmed` as the return type suppresses that.)
//!
//! If you don't want any result from [`cmd!`], you can use `()`
//! as the return value:
//!
//! ```
//! # let temp_dir = tempfile::TempDir::new().unwrap();
//! # std::env::set_current_dir(&temp_dir).unwrap();
//! use cradle::prelude::*;
//!
//! let () = cmd!(%"touch foo");
//! ```
//!
//! Since that's a very common case, `cradle` provides the [`cmd_unit!`] shortcut.
//! It's named after [the unit type `()`](https://doc.rust-lang.org/std/primitive.unit.html).
//! It behaves exactly like [`cmd!`] but always returns `()`.
//!
//! ```
//! # let temp_dir = tempfile::TempDir::new().unwrap();
//! # std::env::set_current_dir(&temp_dir).unwrap();
//! use cradle::prelude::*;
//!
//! cmd_unit!(%"touch foo");
//! ```
//!
//! See the implementations for [`Output`] for all the supported types.
//!
//! # Error Handling
//!
//! By default [`cmd!`] panics for a few reasons, e.g.:
//!
//! - when the child process exits with a non-zero exitcode,
//! - when the given executable cannot be found,
//! - when no strings are given as arguments to [`cmd!`].
//!
//! For example:
//!
//! ``` should_panic
//! use cradle::prelude::*;
//!
//! // panics with "false:\n  exited with exit code: 1"
//! cmd_unit!("false");
//! ```
//!
//! You can suppress panics caused by non-zero exit codes by using the
//! [`Status`](output::Status) type as a return type of [`cmd!`]:
//!
//! ```
//! use cradle::prelude::*;
//!
//! let Status(exit_status) = cmd!("false");
//! assert_eq!(exit_status.code(), Some(1));
//! ```
//!
//! You can also turn **all** panics into [`std::result::Result::Err`]s
//! by using [`cmd_result!`]. This will return a value of type
//! [`Result<T, cradle::Error>`], where
//! `T` is any type that implements [`Output`].
//! Here's some examples:
//!
//! ```
//! use cradle::prelude::*;
//!
//! let result: Result<(), cradle::Error> = cmd_result!("false");
//! let error_message = format!("{}", result.unwrap_err());
//! assert_eq!(
//!     error_message,
//!     "false:\n  exited with exit code: 1"
//! );
//!
//! let result = cmd_result!(%"echo foo");
//! let StdoutTrimmed(output) = result.unwrap();
//! assert_eq!(output, "foo".to_string());
//! ```
//!
//! [`cmd_result`] can also be combined with `?` to handle errors in an
//! idiomatic way, for example:
//!
//! ```
//! use cradle::prelude::*;
//!
//! fn build() -> Result<(), Error> {
//!     cmd_result!(%"which make")?;
//!     cmd_result!(%"which gcc")?;
//!     cmd_result!(%"which ld")?;
//!     cmd_result!(%"make build")?;
//!     Ok(())
//! }
//! ```
//!
//! # Prior Art
//!
//! `cradle` is heavily inspired by [shake](https://shakebuild.com/),
//! specifically by its
//! [`cmd`](https://hackage.haskell.org/package/shake-0.19.4/docs/Development-Shake.html#v:cmd)
//! function.

mod collected_output;
#[doc(hidden)]
pub mod config;
#[doc(hidden)]
pub mod context;
pub mod error;
pub mod input;
pub mod output;
pub mod prelude;

use crate::{collected_output::Waiter, config::Config, context::Context, output::Output};
pub use error::Error;
use std::{
    ffi::OsString,
    io::Write,
    process::{Command, ExitStatus, Stdio},
    sync::Arc,
};

/// Execute child processes. See the module documentation on how to use it.
#[macro_export]
macro_rules! cmd {
    ($($args:tt)*) => {{
        let context = $crate::context::Context::production();
        $crate::error::panic_on_error($crate::cmd_result_with_context!(context, $($args)*))
    }}
}

/// Like [`cmd!`], but fixes the return type to `()`.
/// It's named after [the unit type `()`](https://doc.rust-lang.org/std/primitive.unit.html).
///
/// ```
/// # let temp_dir = tempfile::TempDir::new().unwrap();
/// # std::env::set_current_dir(&temp_dir).unwrap();
/// use cradle::prelude::*;
///
/// cmd_unit!(%"touch ./foo");
/// ```
#[macro_export]
macro_rules! cmd_unit {
    ($($args:tt)*) => {{
        let () = $crate::cmd!($($args)*);
    }}
}

/// Like [`cmd!`], but fixes the return type to [`Result<T, Error>`],
/// where `T` is any type that implements [`Output`](output::Output).
#[macro_export]
macro_rules! cmd_result {
    ($($args:tt)*) => {{
        let context = $crate::context::Context::production();
        $crate::cmd_result_with_context!(context, $($args)*)
    }}
}

#[doc(hidden)]
#[macro_export]
macro_rules! cmd_result_with_context {
    ($context:expr, $($args:tt)*) => {{
        let mut config = $crate::config::Config::default();
        $crate::configure!(config: config, args: $($args)*);
        $crate::run_cmd($context, config)
    }}
}

#[doc(hidden)]
#[macro_export]
macro_rules! configure {
    (config: $config:ident, args: % $head:expr $(,)?) => {
        $crate::input::Input::configure($crate::input::Split($head), &mut $config);
    };
    (config: $config:ident, args: $head:expr $(,)?) => {
        $crate::input::Input::configure($head, &mut $config);
    };
    (config: $config:ident, args: % $head:expr, $($tail:tt)*) => {
        $crate::input::Input::configure($crate::input::Split($head), &mut $config);
        $crate::configure!(config: $config, args: $($tail)*);
    };
    (config: $config:ident, args: $head:expr, $($tail:tt)*) => {
        $crate::input::Input::configure($head, &mut $config);
        $crate::configure!(config: $config, args: $($tail)*);
    };
}

#[doc(hidden)]
pub fn run_cmd<Stdout, Stderr, T>(
    context: Context<Stdout, Stderr>,
    mut config: Config,
) -> Result<T, Error>
where
    Stdout: Write + Clone + Send + 'static,
    Stderr: Write + Clone + Send + 'static,
    T: Output,
{
    <T as Output>::configure(&mut config);
    let result = run_cmd_safe(context, &config);
    T::from_run_result(&config, result)
}

#[doc(hidden)]
#[derive(Clone)]
pub struct RunResult {
    stdout: Vec<u8>,
    stderr: Vec<u8>,
    exit_status: ExitStatus,
}

fn run_cmd_safe<Stdout, Stderr>(
    mut context: Context<Stdout, Stderr>,
    config: &Config,
) -> Result<RunResult, Error>
where
    Stdout: Write + Clone + Send + 'static,
    Stderr: Write + Clone + Send + 'static,
{
    let (executable, arguments) = parse_input(config.arguments.clone())?;
    if config.log_command {
        writeln!(context.stderr, "+ {}", config.full_command())
            .map_err(|error| Error::command_io_error(&config, error))?;
    }
    let mut command = Command::new(&executable);
    command.args(arguments);
    for (key, value) in &config.added_environment_variables {
        command.env(key, value);
    }
    command
        .stdin(Stdio::piped())
        .stdout(Stdio::piped())
        .stderr(Stdio::piped());
    if let Some(working_directory) = &config.working_directory {
        command.current_dir(working_directory);
    }
    let mut child = command.spawn().map_err(|error| {
        if error.kind() == std::io::ErrorKind::NotFound {
            Error::FileNotFoundWhenExecuting {
                executable,
                source: Arc::new(error),
            }
        } else {
            Error::command_io_error(&config, error)
        }
    })?;
    let waiter = Waiter::spawn_standard_stream_relaying(
        &context,
        config,
        child.stdin.take().expect("child process should have stdin"),
        child
            .stdout
            .take()
            .expect("child process should have stdout"),
        child
            .stderr
            .take()
            .expect("child process should have stderr"),
    );
    let exit_status = child
        .wait()
        .map_err(|error| Error::command_io_error(&config, error))?;
    let collected_output = waiter
        .join()
        .map_err(|error| Error::command_io_error(&config, error))?;
    check_exit_status(&config, exit_status)?;
    Ok(RunResult {
        stdout: collected_output.stdout,
        stderr: collected_output.stderr,
        exit_status,
    })
}

fn parse_input(input: Vec<OsString>) -> Result<(OsString, impl Iterator<Item = OsString>), Error> {
    let mut words = input.into_iter();
    {
        match words.next() {
            None => Err(Error::NoArgumentsGiven),
            Some(command) => Ok((command, words)),
        }
    }
}

fn check_exit_status(config: &Config, exit_status: ExitStatus) -> Result<(), Error> {
    if config.error_on_non_zero_exit_code && !exit_status.success() {
        Err(Error::NonZeroExitCode {
            full_command: config.full_command(),
            exit_status,
        })
    } else {
        Ok(())
    }
}

#[cfg(test)]
mod tests {
    use crate::context::Context;
    use crate::prelude::*;
    use lazy_static::lazy_static;
    use std::{
        collections::BTreeSet,
        env::{current_dir, set_current_dir},
<<<<<<< HEAD
        ffi::{OsStr, OsString},
=======
        ffi::OsStr,
        fs,
>>>>>>> 6b486ce1
        path::PathBuf,
        sync::{Arc, Mutex},
    };
    use tempfile::TempDir;

    fn in_temporary_directory<F>(f: F)
    where
        F: FnOnce() + std::panic::UnwindSafe,
    {
        lazy_static! {
            static ref CURRENT_DIR_LOCK: Mutex<()> = Mutex::new(());
        }
        let _lock = CURRENT_DIR_LOCK.lock();
        let temp_dir = TempDir::new().unwrap();
        let original_working_directory = current_dir().unwrap();
        set_current_dir(&temp_dir).unwrap();
        let result = std::panic::catch_unwind(|| {
            f();
        });
        set_current_dir(original_working_directory).unwrap();
        result.unwrap();
    }

    fn test_executable(name: &str) -> PathBuf {
        lazy_static! {
            static ref BUILT: Arc<Mutex<BTreeSet<String>>> = Arc::new(Mutex::new(BTreeSet::new()));
        }
        let mut set = BUILT.lock().unwrap();
        if !set.contains(name) {
            set.insert(name.to_owned());
            cmd_unit!(
                LogCommand,
                CurrentDir(std::env::var("CARGO_MANIFEST_DIR").unwrap()),
                %"cargo build",
                ("--bin", name),
                %"--features test_executables",
            );
        }
        executable_path::executable_path(name)
    }

    fn test_helper() -> PathBuf {
        test_executable("test_executables_helper")
    }

    macro_rules! cmd_result_with_context_unit {
        ($context:expr, $($args:tt)*) => {{
            let result: std::result::Result<(), $crate::Error> =
              $crate::cmd_result_with_context!($context, $($args)*);
            result
        }}
    }

    #[test]
    fn allows_to_execute_a_command() {
        in_temporary_directory(|| {
            cmd_unit!(%"touch foo");
            assert!(PathBuf::from("foo").exists());
        })
    }

    mod errors {
        use super::*;

        mod panics_by_default {
            use super::*;

            #[test]
            #[should_panic(expected = "cmd!: false:\n  exited with exit code: 1")]
            fn non_zero_exit_codes() {
                cmd_unit!("false");
            }

            #[test]
            #[should_panic(expected = "cmd!: false:\n  exited with exit code: 1")]
            fn combine_panics_with_other_outputs() {
                let StdoutTrimmed(_) = cmd!("false");
            }

            #[test]
            #[should_panic(expected = "cmd!: false foo bar:\n  exited with exit code: 1")]
            fn includes_full_command_on_non_zero_exit_codes() {
                cmd_unit!(%"false foo bar");
            }

            #[test]
            #[should_panic(expected = "exited with exit code: 42")]
            fn other_exit_codes() {
                cmd_unit!(test_helper(), "exit code 42");
            }

            #[test]
            #[should_panic(expected = "cmd!: File not found error when executing 'does-not-exist'")]
            fn executable_cannot_be_found() {
                cmd_unit!("does-not-exist");
            }

            #[test]
            #[cfg(unix)]
            #[should_panic(expected = "/file foo bar:\n  Permission denied (os error 13)")]
            fn includes_full_command_on_io_errors() {
                let temp_dir = TempDir::new().unwrap();
                let without_executable_bit = temp_dir.path().join("file");
                fs::write(&without_executable_bit, "").unwrap();
                cmd_unit!(without_executable_bit, %"foo bar");
            }

            #[rustversion::since(1.46)]
            #[test]
            fn includes_source_location_of_cmd_call() {
                let (Status(_), Stderr(stderr)) = cmd!(test_executable("test_executables_panic"));
                let expected = "src/test_executables/panic.rs:4:5";
                assert!(
                    stderr.contains(expected),
                    "{:?}\n  does not contain\n{:?}",
                    stderr,
                    expected
                );
            }

            #[test]
            #[should_panic(expected = "cmd!: no arguments given")]
            fn no_executable() {
                let vector: Vec<String> = Vec::new();
                cmd_unit!(vector);
            }

            #[test]
            #[should_panic(expected = "invalid utf-8 written to stdout")]
            fn invalid_utf8_stdout() {
                let StdoutTrimmed(_) = cmd!(test_helper(), "invalid utf-8 stdout");
            }

            #[test]
            fn invalid_utf8_to_stdout_is_allowed_when_not_captured() {
                cmd_unit!(test_helper(), "invalid utf-8 stdout");
            }
        }

        mod result_types {
            use super::*;
            use pretty_assertions::assert_eq;

            #[test]
            fn non_zero_exit_codes() {
                let result: Result<(), Error> = cmd_result!("false");
                assert_eq!(
                    result.unwrap_err().to_string(),
                    "false:\n  exited with exit code: 1"
                );
            }

            #[test]
            fn no_errors() {
                let result: Result<(), Error> = cmd_result!("true");
                result.unwrap();
            }

            #[test]
            fn combine_ok_with_other_outputs() {
                let StdoutTrimmed(output) = cmd_result!(%"echo foo").unwrap();
                assert_eq!(output, "foo".to_string());
            }

            #[test]
            fn combine_err_with_other_outputs() {
                let result: Result<StdoutTrimmed, Error> = cmd_result!("false");
                assert_eq!(
                    result.unwrap_err().to_string(),
                    "false:\n  exited with exit code: 1"
                );
            }

            #[test]
            fn includes_full_command_on_non_zero_exit_codes() {
                let result: Result<(), Error> = cmd_result!(%"false foo bar");
                assert_eq!(
                    result.unwrap_err().to_string(),
                    "false foo bar:\n  exited with exit code: 1"
                );
            }

            #[test]
            fn includes_full_command_on_io_errors() {
                in_temporary_directory(|| {
                    fs::write("without-executable-bit", "").unwrap();
                    let result: Result<(), Error> =
                        cmd_result!(%"./without-executable-bit foo bar");
                    assert_eq!(
                        result.unwrap_err().to_string(),
                        if cfg!(windows) {
                            "./without-executable-bit foo bar:\n  %1 is not a valid Win32 application. (os error 193)"
                        } else {
                            "./without-executable-bit foo bar:\n  Permission denied (os error 13)"
                        }
                    );
                });
            }

            #[test]
            fn other_exit_codes() {
                let result: Result<(), Error> = cmd_result!(test_helper(), "exit code 42");
                assert!(result
                    .unwrap_err()
                    .to_string()
                    .contains("exited with exit code: 42"));
            }

            #[test]
            fn missing_executable_file_error_message() {
                let result: Result<(), Error> = cmd_result!("does-not-exist");
                assert_eq!(
                    result.unwrap_err().to_string(),
                    "File not found error when executing 'does-not-exist'"
                );
            }

            #[test]
            fn missing_executable_file_error_can_be_matched_against() {
                let result: Result<(), Error> = cmd_result!("does-not-exist");
                match result {
                    Err(Error::FileNotFoundWhenExecuting { executable, .. }) => {
                        assert_eq!(executable, "does-not-exist");
                    }
                    _ => panic!("should match Error::ExecutableNotFound"),
                }
            }

            #[test]
            fn missing_executable_file_error_can_be_caused_by_relative_paths() {
                let result: Result<(), Error> = cmd_result!("./does-not-exist");
                match result {
                    Err(Error::FileNotFoundWhenExecuting { executable, .. }) => {
                        assert_eq!(executable, "./does-not-exist");
                    }
                    _ => panic!("should match Error::ExecutableNotFound"),
                }
            }

            #[test]
            fn no_executable() {
                let vector: Vec<String> = Vec::new();
                let result: Result<(), Error> = cmd_result!(vector);
                assert_eq!(result.unwrap_err().to_string(), "no arguments given");
            }

            #[test]
            fn invalid_utf8_stdout() {
                let test_helper = test_helper();
                let result: Result<StdoutTrimmed, Error> =
                    cmd_result!(&test_helper, "invalid utf-8 stdout");
                assert_eq!(
                    result.unwrap_err().to_string(),
                    format!(
                        "{} 'invalid utf-8 stdout':\n  invalid utf-8 written to stdout",
                        test_helper.display()
                    )
                );
            }
        }
    }

    #[test]
    fn allows_to_retrieve_stdout() {
        let StdoutTrimmed(stdout) = cmd!(%"echo foo");
        assert_eq!(stdout, "foo");
    }

    #[test]
    fn command_and_argument_as_separate_ref_str() {
        let StdoutTrimmed(stdout) = cmd!("echo", "foo");
        assert_eq!(stdout, "foo");
    }

    #[test]
    fn multiple_arguments_as_ref_str() {
        let StdoutTrimmed(stdout) = cmd!("echo", "foo", "bar");
        assert_eq!(stdout, "foo bar");
    }

    #[test]
    fn arguments_can_be_given_as_references() {
        let reference: &LogCommand = &LogCommand;
        let executable: &String = &"echo".to_string();
        let argument: &String = &"foo".to_string();
        let StdoutTrimmed(stdout) = cmd!(reference, executable, argument);
        assert_eq!(stdout, "foo");
    }

    mod sequences {
        use super::*;

        #[test]
        fn allows_to_pass_in_arguments_as_a_vec_of_ref_str() {
            let args: Vec<&str> = vec!["foo"];
            let StdoutTrimmed(stdout) = cmd!("echo", args);
            assert_eq!(stdout, "foo");
        }

        #[test]
        fn vector_of_non_strings() {
            let context = Context::test();
            let config: Vec<LogCommand> = vec![LogCommand];
            let StdoutTrimmed(stdout) =
                cmd_result_with_context!(context.clone(), config, %"echo foo").unwrap();
            assert_eq!(stdout, "foo");
            assert_eq!(context.stderr(), "+ echo foo\n");
        }

        #[rustversion::since(1.51)]
        #[test]
        fn arrays_as_arguments() {
            let args: [&str; 2] = ["echo", "foo"];
            let StdoutTrimmed(stdout) = cmd!(args);
            assert_eq!(stdout, "foo");
        }

        #[rustversion::since(1.51)]
        #[test]
        fn arrays_of_non_strings() {
            let context = Context::test();
            let config: [LogCommand; 1] = [LogCommand];
            let StdoutTrimmed(stdout) =
                cmd_result_with_context!(context.clone(), config, %"echo foo").unwrap();
            assert_eq!(stdout, "foo");
            assert_eq!(context.stderr(), "+ echo foo\n");
        }

        #[rustversion::since(1.51)]
        #[test]
        fn elements_in_arrays_are_not_split_by_whitespace() {
            in_temporary_directory(|| {
                let args: [&str; 1] = ["foo bar"];
                cmd_unit!("touch", args);
                assert!(PathBuf::from("foo bar").exists());
            });
        }

        #[rustversion::since(1.51)]
        #[test]
        fn array_refs_as_arguments() {
            let args: &[&str; 2] = &["echo", "foo"];
            let StdoutTrimmed(stdout) = cmd!(args);
            assert_eq!(stdout, "foo");
        }

        #[rustversion::since(1.51)]
        #[test]
        fn elements_in_array_refs_are_not_split_by_whitespace() {
            in_temporary_directory(|| {
                let args: &[&str; 1] = &["foo bar"];
                cmd_unit!("touch", args);
                assert!(PathBuf::from("foo bar").exists());
            });
        }

        #[test]
        fn slices_as_arguments() {
            let args: &[&str] = &["echo", "foo"];
            let StdoutTrimmed(stdout) = cmd!(args);
            assert_eq!(stdout, "foo");
        }

        #[test]
        fn slices_of_non_strings() {
            let context = Context::test();
            let config: &[LogCommand] = &[LogCommand];
            let StdoutTrimmed(stdout) =
                cmd_result_with_context!(context.clone(), config, %"echo foo").unwrap();
            assert_eq!(stdout, "foo");
            assert_eq!(context.stderr(), "+ echo foo\n");
        }

        #[test]
        fn elements_in_slices_are_not_split_by_whitespace() {
            in_temporary_directory(|| {
                let args: &[&str] = &["foo bar"];
                cmd_unit!("touch", args);
                assert!(PathBuf::from("foo bar").exists());
            });
        }

        #[test]
        fn vector_of_vectors() {
            let StdoutTrimmed(output) = cmd!(vec![vec!["echo"], vec!["foo", "bar"]]);
            assert_eq!(output, "foo bar");
        }
    }

    mod strings {
        use super::*;

        #[test]
        fn works_for_string() {
            let command: String = "true".to_string();
            cmd_unit!(command);
        }

        #[test]
        fn multiple_strings() {
            let command: String = "echo".to_string();
            let argument: String = "foo".to_string();
            let StdoutTrimmed(output) = cmd!(command, argument);
            assert_eq!(output, "foo");
        }

        #[test]
        fn mix_ref_str_and_string() {
            let argument: String = "foo".to_string();
            let StdoutTrimmed(output) = cmd!("echo", argument);
            assert_eq!(output, "foo");
        }

        #[test]
        fn does_not_split_strings_in_vectors() {
            in_temporary_directory(|| {
                let argument: Vec<String> = vec!["filename with spaces".to_string()];
                cmd_unit!("touch", argument);
                assert!(PathBuf::from("filename with spaces").exists());
            });
        }
    }

    mod os_strings {
        use super::*;

        #[test]
        fn works_for_os_string() {
            cmd_unit!(OsString::from("true"));
        }

        #[test]
        fn works_for_os_str() {
            cmd_unit!(OsStr::new("true"));
        }
    }

    mod stdout {
        use super::*;
        use std::{thread, time::Duration};

        #[test]
        fn relays_stdout_by_default() {
            let context = Context::test();
            cmd_result_with_context_unit!(context.clone(), %"echo foo").unwrap();
            assert_eq!(context.stdout(), "foo\n");
        }

        #[test]
        fn relays_stdout_for_non_zero_exit_codes() {
            let context = Context::test();
            let _: Result<(), Error> = cmd_result_with_context!(
                context.clone(),
                test_helper(),
                "output foo and exit with 42"
            );
            assert_eq!(context.stdout(), "foo\n");
        }

        #[test]
        fn streams_stdout() {
            in_temporary_directory(|| {
                let context = Context::test();
                let context_clone = context.clone();
                let thread = thread::spawn(|| {
                    cmd_result_with_context_unit!(
                        context_clone,
                        test_helper(),
                        "stream chunk then wait for file"
                    )
                    .unwrap();
                });
                while (context.stdout()) != "foo\n" {
                    thread::sleep(Duration::from_secs_f32(0.05));
                }
                cmd_unit!(%"touch file");
                thread.join().unwrap();
            });
        }

        #[test]
        fn does_not_relay_stdout_when_collecting_into_string() {
            let context = Context::test();
            let StdoutTrimmed(_) = cmd_result_with_context!(context.clone(), %"echo foo").unwrap();
            assert_eq!(context.stdout(), "");
        }

        #[test]
        fn does_not_relay_stdout_when_collecting_into_result_of_string() {
            let context = Context::test();
            let _: Result<StdoutTrimmed, Error> =
                cmd_result_with_context!(context.clone(), %"echo foo");
            assert_eq!(context.stdout(), "");
        }
    }

    mod stderr {
        use super::*;
        use pretty_assertions::assert_eq;
        use std::{thread, time::Duration};

        #[test]
        fn relays_stderr_by_default() {
            let context = Context::test();
            cmd_result_with_context_unit!(context.clone(), test_helper(), "write to stderr")
                .unwrap();
            assert_eq!(context.stderr(), "foo\n");
        }

        #[test]
        fn relays_stderr_for_non_zero_exit_codes() {
            let context = Context::test();
            let _: Result<(), Error> = cmd_result_with_context!(
                context.clone(),
                test_helper(),
                "write to stderr and exit with 42"
            );
            assert_eq!(context.stderr(), "foo\n");
        }

        #[test]
        fn streams_stderr() {
            in_temporary_directory(|| {
                let context = Context::test();
                let context_clone = context.clone();
                let thread = thread::spawn(|| {
                    cmd_result_with_context_unit!(
                        context_clone,
                        test_helper(),
                        "stream chunk to stderr then wait for file"
                    )
                    .unwrap();
                });
                loop {
                    let expected = "foo\n";
                    let stderr = context.stderr();
                    if stderr == expected {
                        break;
                    }
                    assert!(
                        stderr.len() <= expected.len(),
                        "expected: {}, got: {}",
                        expected,
                        stderr
                    );
                    thread::sleep(Duration::from_secs_f32(0.05));
                }
                cmd_unit!(%"touch file");
                thread.join().unwrap();
            });
        }

        #[test]
        fn capture_stderr() {
            let Stderr(stderr) = cmd!(test_helper(), "write to stderr");
            assert_eq!(stderr, "foo\n");
        }

        #[test]
        fn assumes_stderr_is_utf_8() {
            let result: Result<Stderr, Error> = cmd_result!(test_helper(), "invalid utf-8 stderr");
            assert_eq!(
                result.unwrap_err().to_string(),
                format!(
                    "{} 'invalid utf-8 stderr':\n  invalid utf-8 written to stderr",
                    test_helper().display(),
                )
            );
        }

        #[test]
        fn does_allow_invalid_utf_8_to_stderr_when_not_captured() {
            cmd_unit!(test_helper(), "invalid utf-8 stderr");
        }

        #[test]
        fn does_not_relay_stderr_when_catpuring() {
            let context = Context::test();
            let Stderr(_) =
                cmd_result_with_context!(context.clone(), test_helper(), "write to stderr")
                    .unwrap();
            assert_eq!(context.stderr(), "");
        }
    }

    mod log_commands {
        use super::*;

        #[test]
        fn logs_simple_commands() {
            let context = Context::test();
            cmd_result_with_context_unit!(context.clone(), LogCommand, "true").unwrap();
            assert_eq!(context.stderr(), "+ true\n");
        }

        #[test]
        fn logs_commands_with_arguments() {
            let context = Context::test();
            cmd_result_with_context_unit!(context.clone(), LogCommand, %"echo foo").unwrap();
            assert_eq!(context.stderr(), "+ echo foo\n");
        }

        #[test]
        fn quotes_arguments_with_spaces() {
            let context = Context::test();
            cmd_result_with_context_unit!(context.clone(), LogCommand, "echo", "foo bar").unwrap();
            assert_eq!(context.stderr(), "+ echo 'foo bar'\n");
        }

        #[test]
        fn quotes_empty_arguments() {
            let context = Context::test();
            cmd_result_with_context_unit!(context.clone(), LogCommand, "echo", "").unwrap();
            assert_eq!(context.stderr(), "+ echo ''\n");
        }

        #[test]
        #[cfg(unix)]
        fn arguments_with_invalid_utf8_will_be_logged_with_lossy_conversion() {
            use std::{ffi::OsStr, os::unix::prelude::OsStrExt, path::Path};
            let context = Context::test();
            let argument_with_invalid_utf8: &OsStr =
                OsStrExt::from_bytes(&[102, 111, 111, 0x80, 98, 97, 114]);
            let argument_with_invalid_utf8: &Path = argument_with_invalid_utf8.as_ref();
            cmd_result_with_context_unit!(
                context.clone(),
                LogCommand,
                "echo",
                argument_with_invalid_utf8
            )
            .unwrap();
            assert_eq!(context.stderr(), "+ echo foo�bar\n");
        }
    }

    mod exit_status {
        use super::*;

        #[test]
        fn zero() {
            let Status(exit_status) = cmd!("true");
            assert!(exit_status.success());
        }

        #[test]
        fn one() {
            let Status(exit_status) = cmd!("false");
            assert!(!exit_status.success());
        }

        #[test]
        fn forty_two() {
            let Status(exit_status) = cmd!(test_helper(), "exit code 42");
            assert!(!exit_status.success());
            assert_eq!(exit_status.code(), Some(42));
        }

        #[test]
        fn failing_commands_return_oks_when_exit_status_is_captured() {
            let Status(exit_status) = cmd_result!("false").unwrap();
            assert!(!exit_status.success());
        }
    }

    mod bool_output {
        #[test]
        fn success_exit_status_is_true() {
            assert!(cmd!("true"));
        }

        #[test]
        fn failure_exit_status_is_false() {
            assert!(!cmd!("false"));
        }

        #[test]
        #[should_panic]
        fn io_error_panics() {
            assert!(cmd!("/"));
        }
    }

    mod tuple_inputs {
        use super::*;
        use pretty_assertions::assert_eq;

        #[test]
        fn two_tuple() {
            let StdoutTrimmed(output) = cmd!(("echo", "foo"));
            assert_eq!(output, "foo");
        }

        #[test]
        fn three_tuples() {
            let StdoutTrimmed(output) = cmd!(("echo", "foo", "bar"));
            assert_eq!(output, "foo bar");
        }

        #[test]
        fn nested_tuples() {
            let StdoutTrimmed(output) = cmd!(("echo", ("foo", "bar")));
            assert_eq!(output, "foo bar");
        }

        #[test]
        fn unit_input() {
            let StdoutTrimmed(output) = cmd!(("echo", ()));
            assert_eq!(output, "");
        }
    }

    mod tuple_outputs {
        use super::*;

        #[test]
        fn two_tuple_1() {
            let (StdoutTrimmed(output), Status(exit_status)) =
                cmd!(test_helper(), "output foo and exit with 42");
            assert_eq!(output, "foo");
            assert_eq!(exit_status.code(), Some(42));
        }

        #[test]
        fn two_tuple_2() {
            let (Status(exit_status), StdoutTrimmed(output)) =
                cmd!(test_helper(), "output foo and exit with 42");
            assert_eq!(output, "foo");
            assert_eq!(exit_status.code(), Some(42));
        }

        #[test]
        fn result_of_tuple() {
            let (StdoutTrimmed(output), Status(exit_status)) = cmd_result!(%"echo foo").unwrap();
            assert_eq!(output, "foo");
            assert!(exit_status.success());
        }

        #[test]
        fn result_of_tuple_when_erroring() {
            let (StdoutTrimmed(output), Status(exit_status)) = cmd_result!("false").unwrap();
            assert_eq!(output, "");
            assert_eq!(exit_status.code(), Some(1));
        }

        #[test]
        fn three_tuples() {
            let (Stderr(stderr), StdoutTrimmed(stdout), Status(exit_status)) = cmd!(%"echo foo");
            assert_eq!(stderr, "");
            assert_eq!(stdout, "foo");
            assert_eq!(exit_status.code(), Some(0));
        }

        #[test]
        fn capturing_stdout_on_errors() {
            let (StdoutTrimmed(output), Status(exit_status)) =
                cmd!(test_helper(), "output foo and exit with 42");
            assert!(!exit_status.success());
            assert_eq!(output, "foo");
        }

        #[test]
        fn capturing_stderr_on_errors() {
            let (Stderr(output), Status(exit_status)) =
                cmd!(test_helper(), "write to stderr and exit with 42");
            assert!(!exit_status.success());
            assert_eq!(output, "foo\n");
        }
    }

    mod current_dir {
        use super::*;
        use std::path::Path;

        #[test]
        fn sets_the_working_directory() {
            in_temporary_directory(|| {
                fs::create_dir("dir").unwrap();
                fs::write("dir/file", "foo").unwrap();
                fs::write("file", "wrong file").unwrap();
                let StdoutUntrimmed(output) = cmd!(%"cat file", CurrentDir("dir"));
                assert_eq!(output, "foo");
            });
        }

        #[test]
        fn works_for_other_types() {
            in_temporary_directory(|| {
                fs::create_dir("dir").unwrap();
                let dir: String = "dir".to_string();
                cmd_unit!("true", CurrentDir(dir));
                let dir: PathBuf = PathBuf::from("dir");
                cmd_unit!("true", CurrentDir(dir));
                let dir: &Path = Path::new("dir");
                cmd_unit!("true", CurrentDir(dir));
            });
        }
    }

    mod capturing_stdout {
        use super::*;

        mod trimmed {
            use super::*;

            #[test]
            fn trims_trailing_whitespace() {
                let StdoutTrimmed(output) = cmd!(%"echo foo");
                assert_eq!(output, "foo");
            }

            #[test]
            fn trims_leading_whitespace() {
                let StdoutTrimmed(output) = cmd!(%"echo -n", " foo");
                assert_eq!(output, "foo");
            }

            #[test]
            fn does_not_remove_whitespace_within_output() {
                let StdoutTrimmed(output) = cmd!(%"echo -n", "foo bar");
                assert_eq!(output, "foo bar");
            }

            #[test]
            fn does_not_modify_output_without_whitespace() {
                let StdoutTrimmed(output) = cmd!(%"echo -n", "foo");
                assert_eq!(output, "foo");
            }

            #[test]
            fn does_not_relay_stdout() {
                let context = Context::test();
                let StdoutTrimmed(_) =
                    cmd_result_with_context!(context.clone(), %"echo foo").unwrap();
                assert_eq!(context.stdout(), "");
            }
        }

        mod untrimmed {
            use super::*;

            #[test]
            fn does_not_trim_trailing_newline() {
                let StdoutUntrimmed(output) = cmd!(%"echo foo");
                assert_eq!(output, "foo\n");
            }

            #[test]
            fn does_not_trim_leading_whitespace() {
                let StdoutUntrimmed(output) = cmd!(%"echo -n", " foo");
                assert_eq!(output, " foo");
            }

            #[test]
            fn does_not_relay_stdout() {
                let context = Context::test();
                let StdoutUntrimmed(_) =
                    cmd_result_with_context!(context.clone(), %"echo foo").unwrap();
                assert_eq!(context.stdout(), "");
            }
        }
    }

    mod split {
        use super::*;

        #[test]
        fn splits_words_by_whitespace() {
            let StdoutTrimmed(output) = cmd!(Split("echo foo"));
            assert_eq!(output, "foo");
        }

        #[test]
        fn splits_owned_strings() {
            let StdoutTrimmed(output) = cmd!(Split("echo foo".to_string()));
            assert_eq!(output, "foo");
        }

        #[test]
        fn skips_multiple_whitespace_characters() {
            let StdoutUntrimmed(output) = cmd!("echo", Split("foo  bar"));
            assert_eq!(output, "foo bar\n");
        }

        #[test]
        fn trims_leading_whitespace() {
            let StdoutTrimmed(output) = cmd!(Split(" echo foo"));
            assert_eq!(output, "foo");
        }

        #[test]
        fn trims_trailing_whitespace() {
            let StdoutUntrimmed(output) = cmd!("echo", Split("foo "));
            assert_eq!(output, "foo\n");
        }

        mod percent_sign {
            use super::*;

            #[test]
            fn splits_words() {
                let StdoutUntrimmed(output) = cmd!(%"echo foo");
                assert_eq!(output, "foo\n");
            }

            #[test]
            fn works_for_later_arguments() {
                let StdoutUntrimmed(output) = cmd!("echo", %"foo\tbar");
                assert_eq!(output, "foo bar\n");
            }

            #[test]
            fn for_first_of_multiple_arguments() {
                let StdoutUntrimmed(output) = cmd!(%"echo foo", "bar");
                assert_eq!(output, "foo bar\n");
            }

            #[test]
            fn non_literals() {
                let command = "echo foo";
                let StdoutUntrimmed(output) = cmd!(%command);
                assert_eq!(output, "foo\n");
            }

            #[test]
            fn in_cmd_unit() {
                cmd_unit!(%"echo foo");
            }

            #[test]
            fn in_cmd_result() {
                let StdoutTrimmed(_) = cmd_result!(%"echo foo").unwrap();
            }
        }
    }

    mod splitting_with_library_functions {
        use super::*;

        #[test]
        fn allow_to_use_split() {
            let StdoutTrimmed(output) = cmd!("echo foo".split(' '));
            assert_eq!(output, "foo");
        }

        #[test]
        fn split_whitespace() {
            let StdoutTrimmed(output) = cmd!("echo foo".split_whitespace());
            assert_eq!(output, "foo");
        }

        #[test]
        fn split_ascii_whitespace() {
            let StdoutTrimmed(output) = cmd!("echo foo".split_ascii_whitespace());
            assert_eq!(output, "foo");
        }
    }

    mod paths {
        use super::*;
        use pretty_assertions::assert_eq;
        use std::path::Path;

        fn write_test_script() -> PathBuf {
            if cfg!(unix) {
                let file = PathBuf::from("./test-script");
                let script = "#!/usr/bin/env bash\necho test-output\n";
                fs::write(&file, script).unwrap();
                cmd_unit!(%"chmod +x test-script");
                file
            } else {
                let file = PathBuf::from("./test-script.bat");
                let script = "@echo test-output\n";
                fs::write(&file, script).unwrap();
                file
            }
        }

        #[test]
        fn ref_path_as_argument() {
            in_temporary_directory(|| {
                let file: &Path = Path::new("file");
                fs::write(file, "test-contents").unwrap();
                let StdoutUntrimmed(output) = cmd!("cat", file);
                assert_eq!(output, "test-contents");
            })
        }

        #[test]
        fn ref_path_as_executable() {
            in_temporary_directory(|| {
                let file: &Path = &write_test_script();
                let StdoutTrimmed(output) = cmd!(file);
                assert_eq!(output, "test-output");
            })
        }

        #[test]
        fn path_buf_as_argument() {
            in_temporary_directory(|| {
                let file: PathBuf = PathBuf::from("file");
                fs::write(&file, "test-contents").unwrap();
                let StdoutUntrimmed(output) = cmd!("cat", file);
                assert_eq!(output, "test-contents");
            })
        }

        #[test]
        fn path_buf_as_executable() {
            in_temporary_directory(|| {
                let file: PathBuf = write_test_script();
                let StdoutTrimmed(output) = cmd!(file);
                assert_eq!(output, "test-output");
            })
        }
    }

    mod stdin {
        use super::*;

        #[test]
        fn allows_to_pass_in_strings_as_stdin() {
            let StdoutUntrimmed(output) = cmd!(test_helper(), "reverse", Stdin("foo"));
            assert_eq!(output, "oof");
        }

        #[test]
        fn allows_passing_in_u8_slices_as_stdin() {
            let StdoutUntrimmed(output) = cmd!(test_helper(), "reverse", Stdin(&[0, 1, 2]));
            assert_eq!(output, "\x02\x01\x00");
        }

        #[test]
        #[cfg(unix)]
        fn stdin_is_closed_by_default() {
            let StdoutTrimmed(output) = cmd!(test_helper(), "wait until stdin is closed");
            assert_eq!(output, "stdin is closed");
        }

        #[test]
        fn writing_too_many_bytes_into_a_non_reading_child_may_error() {
            let big_string = String::from_utf8(vec![b'a'; 2_usize.pow(16) + 1]).unwrap();
            let result: Result<(), crate::Error> = cmd_result!("true", Stdin(big_string));
            let message = result.unwrap_err().to_string();
            assert!(if cfg!(unix) {
                message == "true:\n  Broken pipe (os error 32)"
            } else {
                [
                    "true:\n  The pipe is being closed. (os error 232)",
                    "true:\n  The pipe has been ended. (os error 109)",
                ]
                .contains(&message.as_str())
            });
        }

        #[test]
        fn multiple_stdin_arguments_are_all_passed_into_the_child_process() {
            let StdoutUntrimmed(output) =
                cmd!(test_helper(), "reverse", Stdin("foo"), Stdin("bar"));
            assert_eq!(output, "raboof");
        }

        #[test]
        fn works_for_owned_strings() {
            let argument: String = "foo".to_string();
            let StdoutUntrimmed(output) = cmd!(test_helper(), "reverse", Stdin(argument));
            assert_eq!(output, "oof");
        }
    }

    mod invocation_syntax {
        use super::*;

        #[test]
        fn trailing_comma_is_accepted_after_normal_argument() {
            cmd_unit!("echo", "foo",);
            let StdoutUntrimmed(_) = cmd!("echo", "foo",);
            let _result: Result<(), Error> = cmd_result!("echo", "foo",);
        }

        #[test]
        fn trailing_comma_is_accepted_after_split_argument() {
            cmd_unit!("echo", %"foo",);
            let StdoutUntrimmed(_) = cmd!("echo", %"foo",);
            let _result: Result<(), Error> = cmd_result!("echo", %"foo",);
        }
    }

    mod environment_variables {
        use super::*;
        use pretty_assertions::assert_eq;
        use std::env;

        #[test]
        fn allows_to_add_variables() {
            let StdoutTrimmed(output) = cmd!(
                test_helper(),
                %"echo FOO",
                Env("FOO", "bar")
            );
            assert_eq!(output, "bar");
        }

        #[test]
        fn works_for_multiple_variables() {
            let StdoutUntrimmed(output) = cmd!(
                test_helper(),
                %"echo FOO BAR",
                Env("FOO", "a"),
                Env("BAR", "b")
            );
            assert_eq!(output, "a\nb\n");
        }

        fn find_unused_environment_variable() -> String {
            let mut i = 0;
            loop {
                let key = format!("CRADLE_TEST_VARIABLE_{}", i);
                if env::var_os(&key).is_none() {
                    break key;
                }
                i += 1;
            }
        }

        #[test]
        fn child_processes_inherit_the_environment() {
            let unused_key = find_unused_environment_variable();
            env::set_var(&unused_key, "foo");
            let StdoutTrimmed(output) = cmd!(test_helper(), "echo", unused_key);
            assert_eq!(output, "foo");
        }

        #[test]
        fn overwrites_existing_parent_variables() {
            let unused_key = find_unused_environment_variable();
            env::set_var(&unused_key, "foo");
            let StdoutTrimmed(output) =
                cmd!(test_helper(), "echo", &unused_key, Env(unused_key, "bar"));
            assert_eq!(output, "bar");
        }

        #[test]
        fn variables_are_overwritten_by_subsequent_variables_with_the_same_name() {
            let StdoutTrimmed(output) = cmd!(
                test_helper(),
                "echo",
                "FOO",
                Env("FOO", "a"),
                Env("FOO", "b"),
            );
            assert_eq!(output, "b");
        }

        #[test]
        fn variables_can_be_set_to_the_empty_string() {
            let StdoutUntrimmed(output) = cmd!(test_helper(), "echo", "FOO", Env("FOO", ""),);
            assert_eq!(output, "empty variable: FOO\n");
        }
    }
}<|MERGE_RESOLUTION|>--- conflicted
+++ resolved
@@ -375,12 +375,8 @@
     use std::{
         collections::BTreeSet,
         env::{current_dir, set_current_dir},
-<<<<<<< HEAD
         ffi::{OsStr, OsString},
-=======
-        ffi::OsStr,
         fs,
->>>>>>> 6b486ce1
         path::PathBuf,
         sync::{Arc, Mutex},
     };
