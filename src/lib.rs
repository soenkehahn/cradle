//! (`cradle` is currently in an experimental stage.
//! There's no promises on API stability yet, so APIs may change drastically!
//! Use at your own risk!)
//!
//! `cradle` provides the [`cmd!`] macro, that makes
//! it easy to run child processes from rust programs.
//!
//! ```
//! use cradle::*;
//!
<<<<<<< HEAD
//! let StdoutTrimmed(stdout) = cmd!(~"echo foo");
=======
//! let StdoutTrimmed(stdout) = cmd!(Split("echo foo"));
>>>>>>> b4464fb8
//! assert_eq!(stdout, "foo");
//! ```
//!
//! # Arguments
//!
//! You can pass in multiple arguments (of different types) to [`cmd!`]
//! to specify arguments, as long as they implement the [`CmdArgument`]
//! trait:
//!
//! ```
//! use cradle::*;
//!
//! let StdoutTrimmed(stdout) = cmd!("echo", "foo", "bar");
//! assert_eq!(stdout, "foo bar");
//! ```
//!
//! For all possible inputs to [`cmd!`], see the documentation of [`CmdArgument`].
//!
//! ## Whitespace Splitting
//!
//! `cradle` does *not* split given string arguments on whitespace by default.
//! So for example this code fails:
//!
//! ``` should_panic
//! use cradle::*;
//!
//! let StdoutTrimmed(_) = cmd!("echo foo");
//! ```
//!
//! In this code `cradle` tries to run a process from an executable called
//! `"echo foo"`, including the space in the executable file name.
//! But that executable doesn't exist.
//! `cradle` provides a new-type wrapper [`Split`] to help with that:
//!
//! ```
//! use cradle::*;
//!
//! let StdoutTrimmed(output) = cmd!(Split("echo foo"));
//! assert_eq!(output, "foo");
//! ```
//!
//! Wrapping an argument of type `&str` in [`Split`] will cause `cradle` to first
//! split it by whitespace and then use the resulting words as if they were passed
//! into [`cmd!`] as separate arguments.
<<<<<<< HEAD
//! And -- since this is such a common case -- `cradle` provides a syntactical shortcut
//! for [`Split`]: the `~` symbol:
//!
//! ```
//! use cradle::*;
//!
//! let StdoutTrimmed(output) = cmd!(~"echo foo");
//! assert_eq!(output, "foo");
//! ```
=======
>>>>>>> b4464fb8
//!
//! # Output
//!
//! You can choose which return type you want [`cmd!`] to return,
//! as long as the chosen return type implements [`CmdOutput`].
//! For example you can use e.g. [`StdoutTrimmed`] to collect what the
//! child process writes to `stdout`,
//! trimmed of leading and trailing whitespace:
//!
//! ```
//! use cradle::*;
//!
<<<<<<< HEAD
//! let StdoutTrimmed(output) = cmd!(~"echo foo");
=======
//! let StdoutTrimmed(output) = cmd!(Split("echo foo"));
>>>>>>> b4464fb8
//! assert_eq!(output, "foo");
//! ```
//!
//! (By default, the child's `stdout` is written to the parent's `stdout`.
//! Using `StdoutTrimmed` as the return type suppresses that.)
//!
//! If you don't want any result from [`cmd!`], you can use `()`
//! as the return value:
//!
//! ```
//! use cradle::*;
//!
<<<<<<< HEAD
//! let () = cmd!(~"touch foo");
=======
//! let () = cmd!(Split("touch foo"));
>>>>>>> b4464fb8
//! ```
//!
//! Since that's a very common case, `cradle` provides the [`cmd_unit!`]
//! shortcut, that behaves exactly like [`cmd!`], but pins the return
//! type down to `()`:
//!
//! ```
//! use cradle::*;
//!
<<<<<<< HEAD
//! cmd_unit!(~"touch foo");
=======
//! cmd_unit!(Split("touch foo"));
>>>>>>> b4464fb8
//! ```
//!
//! See the implementations for [`CmdOutput`] for all the supported types.
//!
//! # Error Handling
//!
//! By default [`cmd!`] panics for a few reasons, e.g.:
//!
//! - when the child process exits with a non-zero exitcode,
//! - when the given executable cannot be found,
//! - when no strings are given as arguments to [`cmd!`].
//!
//! For example:
//!
//! ``` should_panic
//! use cradle::*;
//!
//! // panics with "false:\n  exited with exit code: 1"
//! cmd_unit!("false");
//! ```
//!
//! You can suppress panics caused by non-zero exit codes by using the
//! [`Exit`] type as a return type of [`cmd!`]:
//!
//! ```
//! use cradle::*;
//!
//! let Exit(exit_status) = cmd!("false");
//! assert_eq!(exit_status.code(), Some(1));
//! ```
//!
//! You can also turn **all** panics into [`std::result::Result::Err`]s
//! by using [`cmd_result!`]. This will return a value of type
//! [`Result<T, cradle::Error>`], where
//! `T` is any type that implements [`CmdOutput`].
//! Here's some examples:
//!
//! ```
//! use cradle::*;
//!
//! let result: Result<(), cradle::Error> = cmd_result!("false");
//! let error_message = format!("{}", result.unwrap_err());
//! assert_eq!(
//!     error_message,
//!     "false:\n  exited with exit code: 1"
//! );
//!
<<<<<<< HEAD
//! let result = cmd_result!(~"echo foo");
=======
//! let result = cmd_result!(Split("echo foo"));
>>>>>>> b4464fb8
//! let StdoutTrimmed(output) = result.unwrap();
//! assert_eq!(output, "foo".to_string());
//! ```
//!
//! [`cmd_result`] can also be combined with `?` to handle errors in an
//! idiomatic way, for example:
//!
//! ```
//! use cradle::*;
//!
//! fn build() -> Result<(), Error> {
<<<<<<< HEAD
//!     cmd_result!(~"which make")?;
//!     cmd_result!(~"which gcc")?;
//!     cmd_result!(~"which ld")?;
//!     cmd_result!(~"make build")?;
=======
//!     cmd_result!(Split("which make"))?;
//!     cmd_result!(Split("which gcc"))?;
//!     cmd_result!(Split("which ld"))?;
//!     cmd_result!(Split("make build"))?;
>>>>>>> b4464fb8
//!     Ok(())
//! }
//! ```

mod cmd_argument;
mod cmd_output;
mod collected_output;
mod config;
mod context;
mod error;

use crate::collected_output::Waiter;
pub use crate::{
    cmd_argument::{CmdArgument, CurrentDir, LogCommand, Split},
    cmd_output::{CmdOutput, Exit, Stderr, StdoutTrimmed, StdoutUntrimmed},
    error::{panic_on_error, Error},
};
#[doc(hidden)]
pub use crate::{config::Config, context::Context};
use std::{
    io::Write,
    process::{Command, ExitStatus, Stdio},
};

/// Execute child processes. See the module documentation on how to use it.
#[macro_export]
macro_rules! cmd {
    ($($args:tt)*) => {{
        let context = $crate::Context::production();
        $crate::panic_on_error($crate::cmd_result_with_context!(context, $($args)*))
    }}
}

/// Like [`cmd!`], but fixes the return type to `()`.
#[macro_export]
macro_rules! cmd_unit {
    ($($args:tt)*) => {{
        let () = $crate::cmd!($($args)*);
    }}
}

/// Like [`cmd!`], but fixes the return type to [`Result<T, Error>`],
/// where `T` is any type that implements [`CmdOutput`].
#[macro_export]
macro_rules! cmd_result {
    ($($args:tt)*) => {{
        let context = $crate::Context::production();
        $crate::cmd_result_with_context!(context, $($args)*)
    }}
}

#[doc(hidden)]
#[macro_export]
macro_rules! prepare_config {
    ($config:ident # ~ $head:expr, $($tail:tt)*) => {
        $crate::CmdArgument::prepare_config(Split($head), &mut $config);
        $crate::prepare_config!($config # $($tail)*);
    };
    ($config:ident # $head:expr, $($tail:tt)*) => {
        $crate::CmdArgument::prepare_config($head, &mut $config);
        $crate::prepare_config!($config # $($tail)*);
    };
    ($config:ident # ~ $head:expr) => {
        $crate::CmdArgument::prepare_config(Split($head), &mut $config);
    };
    ($config:ident # $head:expr) => {
        $crate::CmdArgument::prepare_config($head, &mut $config);
    };
}

#[doc(hidden)]
#[macro_export]
macro_rules! cmd_result_with_context {
    ($context:expr, $($args:tt)*) => {{
        let mut config = $crate::Config::default();
        $crate::prepare_config!(config # $($args)*);
        $crate::run_cmd($context, config)
    }}
}

#[doc(hidden)]
pub fn run_cmd<Stdout, Stderr, T>(
    context: Context<Stdout, Stderr>,
    mut config: Config,
) -> Result<T, Error>
where
    Stdout: Write + Clone + Send + 'static,
    Stderr: Write + Clone + Send + 'static,
    T: CmdOutput,
{
    <T as CmdOutput>::prepare_config(&mut config);
    T::from_run_result(&config, run_cmd_safe(context, &config))
}

#[doc(hidden)]
#[derive(Clone)]
pub struct RunResult {
    stdout: Vec<u8>,
    stderr: Vec<u8>,
    exit_status: ExitStatus,
}

fn run_cmd_safe<Stdout, Stderr>(
    mut context: Context<Stdout, Stderr>,
    config: &Config,
) -> Result<RunResult, Error>
where
    Stdout: Write + Clone + Send + 'static,
    Stderr: Write + Clone + Send + 'static,
{
    let (executable, arguments) = parse_input(config.arguments.clone())?;
    if config.log_command {
        writeln!(context.stderr, "+ {}", config.full_command())
            .map_err(|error| Error::command_io_error(&config, error))?;
    }
    let mut command = Command::new(&executable);
    command
        .args(arguments)
        .stdout(Stdio::piped())
        .stderr(Stdio::piped());
    if let Some(working_directory) = &config.working_directory {
        command.current_dir(working_directory);
    }
    let mut child = command
        .spawn()
        .map_err(|error| Error::command_io_error(&config, error))?;
    let waiter = Waiter::spawn_standard_stream_relaying(
        &context,
        config.clone(),
        child
            .stdout
            .take()
            .expect("child process should have stdout"),
        child
            .stderr
            .take()
            .expect("child process should have stderr"),
    );
    let exit_status = child
        .wait()
        .map_err(|error| Error::command_io_error(&config, error))?;
    let collected_output = waiter
        .join()
        .map_err(|error| Error::command_io_error(&config, error))?;
    check_exit_status(&config, exit_status)?;
    Ok(RunResult {
        stdout: collected_output.stdout,
        stderr: collected_output.stderr,
        exit_status,
    })
}

fn parse_input(input: Vec<String>) -> Result<(String, impl Iterator<Item = String>), Error> {
    let mut words = input.into_iter();
    {
        match words.next() {
            None => Err(Error::NoArgumentsGiven),
            Some(command) => Ok((command, words)),
        }
    }
}

fn check_exit_status(config: &Config, exit_status: ExitStatus) -> Result<(), Error> {
    if config.error_on_non_zero_exit_code && !exit_status.success() {
        Err(Error::NonZeroExitCode {
            full_command: config.full_command(),
            exit_status,
        })
    } else {
        Ok(())
    }
}

#[cfg(test)]
mod tests {
    use super::*;
    use executable_path::executable_path;
    use std::{
        env::{current_dir, set_current_dir},
        path::PathBuf,
    };
    use tempfile::TempDir;

    fn in_temporary_directory<F>(f: F)
    where
        F: FnOnce() + std::panic::UnwindSafe,
    {
        let temp_dir = TempDir::new().unwrap();
        let original_working_directory = current_dir().unwrap();
        set_current_dir(&temp_dir).unwrap();
        let result = std::panic::catch_unwind(|| {
            f();
        });
        set_current_dir(original_working_directory).unwrap();
        result.unwrap();
    }

    macro_rules! cmd_result_with_context_unit {
        ($context:expr, $($args:expr),+) => {{
            let result: std::result::Result<(), $crate::Error> =
              $crate::cmd_result_with_context!($context, $($args),+);
            result
        }}
    }

    #[test]
    fn allows_to_execute_a_command() {
        in_temporary_directory(|| {
            cmd_unit!(Split("touch foo"));
            assert!(PathBuf::from("foo").exists());
        })
    }

    mod errors {
        use super::*;

        mod panics_by_default {
            use super::*;

            #[test]
            #[should_panic(expected = "cmd!: false:\n  exited with exit code: 1")]
            fn non_zero_exit_codes() {
                cmd_unit!("false");
            }

            #[test]
            #[should_panic(expected = "cmd!: false:\n  exited with exit code: 1")]
            fn combine_panics_with_other_outputs() {
                let StdoutTrimmed(_) = cmd!("false");
            }

            #[test]
            #[should_panic(expected = "cmd!: false foo bar:\n  exited with exit code: 1")]
            fn includes_full_command_on_non_zero_exit_codes() {
                cmd_unit!(Split("false foo bar"));
            }

            #[test]
            #[should_panic(expected = "exited with exit code: 42")]
            fn other_exit_codes() {
                cmd_unit!(
                    executable_path("cradle_test_helper").to_str().unwrap(),
                    vec!["exit code 42"]
                );
            }

            #[test]
            #[cfg_attr(
                target_family = "unix",
                should_panic(
                    expected = "cmd!: does-not-exist:\n  No such file or directory (os error 2)"
                )
            )]
            #[cfg_attr(
                target_family = "windows",
                should_panic(
                    expected = "cmd!: does-not-exist:\n  The system cannot find the file specified. (os error 2)"
                )
            )]
            fn executable_cannot_be_found() {
                cmd_unit!("does-not-exist");
            }

            #[test]
            #[cfg_attr(
                target_family = "unix",
                should_panic(
                    expected = "cmd!: does-not-exist foo bar:\n  No such file or directory (os error 2)"
                )
            )]
            #[cfg_attr(
                target_family = "windows",
                should_panic(
                    expected = "cmd!: does-not-exist foo bar:\n  The system cannot find the file specified. (os error 2)"
                )
            )]
            fn includes_full_command_on_missing_executables() {
                cmd_unit!(Split("does-not-exist foo bar"));
            }

            #[test]
            #[should_panic(expected = "cmd!: no arguments given")]
            fn no_executable() {
                let vector: Vec<String> = Vec::new();
                cmd_unit!(vector);
            }

            #[test]
            #[should_panic(expected = "invalid utf-8 written to stdout")]
            fn invalid_utf8_stdout() {
                let StdoutTrimmed(_) = cmd!(
                    executable_path("cradle_test_helper").to_str().unwrap(),
                    vec!["invalid utf-8 stdout"]
                );
            }

            #[test]
            fn invalid_utf8_to_stdout_is_allowed_when_not_captured() {
                cmd_unit!(
                    executable_path("cradle_test_helper").to_str().unwrap(),
                    vec!["invalid utf-8 stdout"]
                );
            }
        }

        mod result_types {
            use super::*;
            use pretty_assertions::assert_eq;

            #[test]
            fn non_zero_exit_codes() {
                let result: Result<(), Error> = cmd_result!("false");
                assert_eq!(
                    result.unwrap_err().to_string(),
                    "false:\n  exited with exit code: 1"
                );
            }

            #[test]
            fn no_errors() {
                let result: Result<(), Error> = cmd_result!("true");
                result.unwrap();
            }

            #[test]
            fn combine_ok_with_other_outputs() {
                let StdoutTrimmed(output) = cmd_result!(Split("echo foo")).unwrap();
                assert_eq!(output, "foo".to_string());
            }

            #[test]
            fn combine_err_with_other_outputs() {
                let result: Result<StdoutTrimmed, Error> = cmd_result!("false");
                assert_eq!(
                    result.unwrap_err().to_string(),
                    "false:\n  exited with exit code: 1"
                );
            }

            #[test]
            fn includes_full_command_on_non_zero_exit_codes() {
                let result: Result<(), Error> = cmd_result!(Split("false foo bar"));
                assert_eq!(
                    result.unwrap_err().to_string(),
                    "false foo bar:\n  exited with exit code: 1"
                );
            }

            #[test]
            fn includes_full_command_on_missing_executables() {
                let result: Result<(), Error> = cmd_result!(Split("does-not-exist foo bar"));
                assert_eq!(
                    result.unwrap_err().to_string(),
                    if cfg!(target_os = "windows") {
                        "does-not-exist foo bar:\n  The system cannot find the file specified. (os error 2)"
                    } else {
                        "does-not-exist foo bar:\n  No such file or directory (os error 2)"
                    }
                );
            }

            #[test]
            fn other_exit_codes() {
                let result: Result<(), Error> = cmd_result!(
                    executable_path("cradle_test_helper").to_str().unwrap(),
                    vec!["exit code 42"]
                );
                assert!(result
                    .unwrap_err()
                    .to_string()
                    .contains("exited with exit code: 42"));
            }

            #[test]
            fn executable_cannot_be_found() {
                let result: Result<(), Error> = cmd_result!("does-not-exist");
                assert_eq!(
                    result.unwrap_err().to_string(),
                    if cfg!(target_os = "windows") {
                        "does-not-exist:\n  The system cannot find the file specified. (os error 2)"
                    } else {
                        "does-not-exist:\n  No such file or directory (os error 2)"
                    }
                );
            }

            #[test]
            fn no_executable() {
                let vector: Vec<String> = Vec::new();
                let result: Result<(), Error> = cmd_result!(vector);
                assert_eq!(result.unwrap_err().to_string(), "no arguments given");
            }

            #[test]
            fn invalid_utf8_stdout() {
                let test_helper = executable_path("cradle_test_helper");
                let test_helper = test_helper.to_str().unwrap();
                let result: Result<StdoutTrimmed, Error> =
                    cmd_result!(test_helper, vec!["invalid utf-8 stdout"]);
                assert_eq!(
                    result.unwrap_err().to_string(),
                    format!(
                        "{} 'invalid utf-8 stdout':\n  invalid utf-8 written to stdout",
                        test_helper
                    )
                );
            }
        }
    }

    #[test]
    fn allows_to_retrieve_stdout() {
        let StdoutTrimmed(stdout) = cmd!(Split("echo foo"));
        assert_eq!(stdout, "foo");
    }

    #[test]
    fn command_and_argument_as_separate_ref_str() {
        let StdoutTrimmed(stdout) = cmd!("echo", "foo");
        assert_eq!(stdout, "foo");
    }

    #[test]
    fn multiple_arguments_as_ref_str() {
        let StdoutTrimmed(stdout) = cmd!("echo", "foo", "bar");
        assert_eq!(stdout, "foo bar");
    }

    #[test]
    fn arguments_can_be_given_as_references() {
        let reference: &LogCommand = &LogCommand;
        let executable: &String = &"echo".to_string();
        let argument: &String = &"foo".to_string();
        let StdoutTrimmed(stdout) = cmd!(reference, executable, argument);
        assert_eq!(stdout, "foo");
    }

    #[test]
    fn allows_to_pass_in_arguments_as_a_vec_of_ref_str() {
        let args: Vec<&str> = vec!["foo"];
        let StdoutTrimmed(stdout) = cmd!("echo", args);
        assert_eq!(stdout, "foo");
    }

    mod sequences {
        use super::*;

        #[test]
        fn allows_to_pass_in_arguments_as_a_vec_of_ref_str() {
            let args: Vec<&str> = vec!["foo"];
            let StdoutTrimmed(stdout) = cmd!("echo", args);
            assert_eq!(stdout, "foo");
        }

        #[test]
        fn vector_of_non_strings() {
            let context = Context::test();
            let config: Vec<LogCommand> = vec![LogCommand];
            let StdoutTrimmed(stdout) =
                cmd_result_with_context!(context.clone(), config, Split("echo foo")).unwrap();
            assert_eq!(stdout, "foo");
            assert_eq!(context.stderr(), "+ echo foo\n");
        }

        #[rustversion::since(1.51)]
        #[test]
        fn arrays_as_arguments() {
            let args: [&str; 2] = ["echo", "foo"];
            let StdoutTrimmed(stdout) = cmd!(args);
            assert_eq!(stdout, "foo");
        }

        #[rustversion::since(1.51)]
        #[test]
        fn arrays_of_non_strings() {
            let context = Context::test();
            let config: [LogCommand; 1] = [LogCommand];
            let StdoutTrimmed(stdout) =
                cmd_result_with_context!(context.clone(), config, Split("echo foo")).unwrap();
            assert_eq!(stdout, "foo");
            assert_eq!(context.stderr(), "+ echo foo\n");
        }

        #[rustversion::since(1.51)]
        #[test]
        fn elements_in_arrays_are_not_split_by_whitespace() {
            in_temporary_directory(|| {
                let args: [&str; 1] = ["foo bar"];
                cmd_unit!("touch", args);
                assert!(PathBuf::from("foo bar").exists());
            });
        }

        #[rustversion::since(1.51)]
        #[test]
        fn array_refs_as_arguments() {
            let args: &[&str; 2] = &["echo", "foo"];
            let StdoutTrimmed(stdout) = cmd!(args);
            assert_eq!(stdout, "foo");
        }

        #[rustversion::since(1.51)]
        #[test]
        fn elements_in_array_refs_are_not_split_by_whitespace() {
            in_temporary_directory(|| {
                let args: &[&str; 1] = &["foo bar"];
                cmd_unit!("touch", args);
                assert!(PathBuf::from("foo bar").exists());
            });
        }

        #[test]
        fn slices_as_arguments() {
            let args: &[&str] = &["echo", "foo"];
            let StdoutTrimmed(stdout) = cmd!(args);
            assert_eq!(stdout, "foo");
        }

        #[test]
        fn slices_of_non_strings() {
            let context = Context::test();
            let config: &[LogCommand] = &[LogCommand];
            let StdoutTrimmed(stdout) =
                cmd_result_with_context!(context.clone(), config, Split("echo foo")).unwrap();
            assert_eq!(stdout, "foo");
            assert_eq!(context.stderr(), "+ echo foo\n");
        }

        #[test]
        fn elements_in_slices_are_not_split_by_whitespace() {
            in_temporary_directory(|| {
                let args: &[&str] = &["foo bar"];
                cmd_unit!("touch", args);
                assert!(PathBuf::from("foo bar").exists());
            });
        }

        #[test]
        fn vector_of_vectors() {
            let StdoutTrimmed(output) = cmd!(vec![vec!["echo"], vec!["foo", "bar"]]);
            assert_eq!(output, "foo bar");
        }
    }

    mod strings {
        use super::*;

        #[test]
        fn works_for_string() {
            let command: String = "true".to_string();
            cmd_unit!(command);
        }

        #[test]
        fn multiple_strings() {
            let command: String = "echo".to_string();
            let argument: String = "foo".to_string();
            let StdoutTrimmed(output) = cmd!(command, argument);
            assert_eq!(output, "foo");
        }

        #[test]
        fn mix_ref_str_and_string() {
            let argument: String = "foo".to_string();
            let StdoutTrimmed(output) = cmd!("echo", argument);
            assert_eq!(output, "foo");
        }

        #[test]
        fn does_not_split_strings_in_vectors() {
            in_temporary_directory(|| {
                let argument: Vec<String> = vec!["filename with spaces".to_string()];
                cmd_unit!("touch", argument);
                assert!(PathBuf::from("filename with spaces").exists());
            });
        }
    }

    mod stdout {
        use super::*;
        use std::{thread, time::Duration};

        #[test]
        fn relays_stdout_by_default() {
            let context = Context::test();
            cmd_result_with_context_unit!(context.clone(), Split("echo foo")).unwrap();
            assert_eq!(context.stdout(), "foo\n");
        }

        #[test]
        fn relays_stdout_for_non_zero_exit_codes() {
            let context = Context::test();
            let _: Result<(), Error> = cmd_result_with_context!(
                context.clone(),
                executable_path("cradle_test_helper").to_str().unwrap(),
                vec!["output foo and exit with 42"]
            );
            assert_eq!(context.stdout(), "foo\n");
        }

        #[test]
        fn streams_stdout() {
            in_temporary_directory(|| {
                let context = Context::test();
                let context_clone = context.clone();
                let thread = thread::spawn(|| {
                    cmd_result_with_context_unit!(
                        context_clone,
                        executable_path("cradle_test_helper").to_str().unwrap(),
                        vec!["stream chunk then wait for file"]
                    )
                    .unwrap();
                });
                while (context.stdout()) != "foo\n" {
                    thread::sleep(Duration::from_secs_f32(0.05));
                }
                cmd_unit!(Split("touch file"));
                thread.join().unwrap();
            });
        }

        #[test]
        fn does_not_relay_stdout_when_collecting_into_string() {
            let context = Context::test();
            let StdoutTrimmed(_) =
                cmd_result_with_context!(context.clone(), Split("echo foo")).unwrap();
            assert_eq!(context.stdout(), "");
        }

        #[test]
        fn does_not_relay_stdout_when_collecting_into_result_of_string() {
            let context = Context::test();
            let _: Result<StdoutTrimmed, Error> =
                cmd_result_with_context!(context.clone(), Split("echo foo"));
            assert_eq!(context.stdout(), "");
        }
    }

    mod stderr {
        use super::*;
        use pretty_assertions::assert_eq;
        use std::{thread, time::Duration};

        #[test]
        fn relays_stderr_by_default() {
            let context = Context::test();
            cmd_result_with_context_unit!(
                context.clone(),
                executable_path("cradle_test_helper").to_str().unwrap(),
                vec!["write to stderr"]
            )
            .unwrap();
            assert_eq!(context.stderr(), "foo\n");
        }

        #[test]
        fn relays_stderr_for_non_zero_exit_codes() {
            let context = Context::test();
            let _: Result<(), Error> = cmd_result_with_context!(
                context.clone(),
                executable_path("cradle_test_helper").to_str().unwrap(),
                vec!["write to stderr and exit with 42"]
            );
            assert_eq!(context.stderr(), "foo\n");
        }

        #[test]
        fn streams_stderr() {
            in_temporary_directory(|| {
                let context = Context::test();
                let context_clone = context.clone();
                let thread = thread::spawn(|| {
                    cmd_result_with_context_unit!(
                        context_clone,
                        executable_path("cradle_test_helper").to_str().unwrap(),
                        vec!["stream chunk to stderr then wait for file"]
                    )
                    .unwrap();
                });
                loop {
                    let expected = "foo\n";
                    let stderr = context.stderr();
                    if stderr == expected {
                        break;
                    }
                    assert!(
                        stderr.len() <= expected.len(),
                        "expected: {}, got: {}",
                        expected,
                        stderr
                    );
                    thread::sleep(Duration::from_secs_f32(0.05));
                }
                cmd_unit!(Split("touch file"));
                thread.join().unwrap();
            });
        }

        #[test]
        fn capture_stderr() {
            let Stderr(stderr) = cmd!(
                executable_path("cradle_test_helper").to_str().unwrap(),
                vec!["write to stderr"]
            );
            assert_eq!(stderr, "foo\n");
        }

        #[test]
        fn assumes_stderr_is_utf_8() {
            let test_helper = executable_path("cradle_test_helper");
            let test_helper = test_helper.to_str().unwrap();
            let result: Result<Stderr, Error> =
                cmd_result!(test_helper, vec!["invalid utf-8 stderr"]);
            assert_eq!(
                result.unwrap_err().to_string(),
                format!(
                    "{} 'invalid utf-8 stderr':\n  invalid utf-8 written to stderr",
                    test_helper
                )
            );
        }

        #[test]
        fn does_allow_invalid_utf_8_to_stderr_when_not_capturing() {
            cmd_unit!(
                executable_path("cradle_test_helper").to_str().unwrap(),
                vec!["invalid utf-8 stderr"]
            );
        }

        #[test]
        fn does_not_relay_stderr_when_catpuring() {
            let context = Context::test();
            let Stderr(_) = cmd_result_with_context!(
                context.clone(),
                executable_path("cradle_test_helper").to_str().unwrap(),
                vec!["write to stderr"]
            )
            .unwrap();
            assert_eq!(context.stderr(), "");
        }
    }

    mod log_commands {
        use super::*;

        #[test]
        fn logs_simple_commands() {
            let context = Context::test();
            cmd_result_with_context_unit!(context.clone(), LogCommand, "true").unwrap();
            assert_eq!(context.stderr(), "+ true\n");
        }

        #[test]
        fn logs_commands_with_arguments() {
            let context = Context::test();
            cmd_result_with_context_unit!(context.clone(), LogCommand, Split("echo foo")).unwrap();
            assert_eq!(context.stderr(), "+ echo foo\n");
        }

        #[test]
        fn quotes_arguments_with_spaces() {
            let context = Context::test();
            cmd_result_with_context_unit!(context.clone(), LogCommand, "echo", vec!["foo bar"])
                .unwrap();
            assert_eq!(context.stderr(), "+ echo 'foo bar'\n");
        }
    }

    mod exit_status {
        use super::*;

        #[test]
        fn zero() {
            let Exit(exit_status) = cmd!("true");
            assert!(exit_status.success());
        }

        #[test]
        fn one() {
            let Exit(exit_status) = cmd!("false");
            assert!(!exit_status.success());
        }

        #[test]
        fn forty_two() {
            let Exit(exit_status) = cmd!(
                executable_path("cradle_test_helper").to_str().unwrap(),
                vec!["exit code 42"]
            );
            assert!(!exit_status.success());
            assert_eq!(exit_status.code(), Some(42));
        }

        #[test]
        fn failing_commands_return_oks_when_exit_status_is_captured() {
            let Exit(status) = cmd_result!("false").unwrap();
            assert!(!status.success());
        }
    }

    mod tuple_outputs {
        use super::*;

        #[test]
        fn two_tuple_1() {
            let (StdoutTrimmed(output), Exit(status)) = cmd!(
                executable_path("cradle_test_helper").to_str().unwrap(),
                vec!["output foo and exit with 42"]
            );
            assert_eq!(output, "foo");
            assert_eq!(status.code(), Some(42));
        }

        #[test]
        fn two_tuple_2() {
            let (Exit(status), StdoutTrimmed(output)) = cmd!(
                executable_path("cradle_test_helper").to_str().unwrap(),
                vec!["output foo and exit with 42"]
            );
            assert_eq!(output, "foo");
            assert_eq!(status.code(), Some(42));
        }

        #[test]
        fn result_of_tuple() {
            let (StdoutTrimmed(output), Exit(status)) = cmd_result!(Split("echo foo")).unwrap();
            assert_eq!(output, "foo");
            assert!(status.success());
        }

        #[test]
        fn result_of_tuple_when_erroring() {
            let (StdoutTrimmed(output), Exit(status)) = cmd_result!("false").unwrap();
            assert_eq!(output, "");
            assert_eq!(status.code(), Some(1));
        }

        #[test]
        fn three_tuples() {
            let (Stderr(stderr), StdoutTrimmed(stdout), Exit(status)) = cmd!(Split("echo foo"));
            assert_eq!(stderr, "");
            assert_eq!(stdout, "foo");
            assert_eq!(status.code(), Some(0));
        }

        #[test]
        fn capturing_stdout_on_errors() {
            let (StdoutTrimmed(output), Exit(status)) = cmd!(
                executable_path("cradle_test_helper").to_str().unwrap(),
                vec!["output foo and exit with 42"]
            );
            assert!(!status.success());
            assert_eq!(output, "foo");
        }

        #[test]
        fn capturing_stderr_on_errors() {
            let (Stderr(output), Exit(status)) = cmd!(
                executable_path("cradle_test_helper").to_str().unwrap(),
                vec!["write to stderr and exit with 42"]
            );
            assert!(!status.success());
            assert_eq!(output, "foo\n");
        }
    }

    mod current_dir {
        use super::*;
        use std::{fs, path::Path};

        #[test]
        fn sets_the_working_directory() {
            in_temporary_directory(|| {
                fs::create_dir("dir").unwrap();
                fs::write("dir/file", "foo").unwrap();
                fs::write("file", "wrong file").unwrap();
                let StdoutUntrimmed(output) = cmd!(Split("cat file"), CurrentDir("dir"));
                assert_eq!(output, "foo");
            });
        }

        #[test]
        fn works_for_other_types() {
            in_temporary_directory(|| {
                fs::create_dir("dir").unwrap();
                let dir: String = "dir".to_string();
                cmd_unit!("true", CurrentDir(dir));
                let dir: PathBuf = PathBuf::from("dir");
                cmd_unit!("true", CurrentDir(dir));
                let dir: &Path = Path::new("dir");
                cmd_unit!("true", CurrentDir(dir));
            });
        }
    }

    mod capturing_stdout {
        use super::*;

        mod trimmed {
            use super::*;

            #[test]
            fn trims_trailing_whitespace() {
                let StdoutTrimmed(output) = cmd!(Split("echo foo"));
                assert_eq!(output, "foo");
            }

            #[test]
            fn trims_leading_whitespace() {
                let StdoutTrimmed(output) = cmd!(Split("echo -n"), vec![" foo"]);
                assert_eq!(output, "foo");
            }

            #[test]
            fn does_not_remove_whitespace_within_output() {
                let StdoutTrimmed(output) = cmd!(Split("echo -n"), vec!["foo bar"]);
                assert_eq!(output, "foo bar");
            }

            #[test]
            fn does_not_modify_output_without_whitespace() {
                let StdoutTrimmed(output) = cmd!(Split("echo -n foo"));
                assert_eq!(output, "foo");
            }

            #[test]
            fn does_not_relay_stdout() {
                let context = Context::test();
                let StdoutTrimmed(_) =
                    cmd_result_with_context!(context.clone(), Split("echo foo")).unwrap();
                assert_eq!(context.stdout(), "");
            }
        }

        mod untrimmed {
            use super::*;

            #[test]
            fn does_not_trim_trailing_newline() {
                let StdoutUntrimmed(output) = cmd!(Split("echo foo"));
                assert_eq!(output, "foo\n");
            }

            #[test]
            fn does_not_trim_leading_whitespace() {
                let StdoutUntrimmed(output) = cmd!(Split("echo -n"), vec![" foo"]);
                assert_eq!(output, " foo");
            }

            #[test]
            fn does_not_relay_stdout() {
                let context = Context::test();
                let StdoutUntrimmed(_) =
                    cmd_result_with_context!(context.clone(), Split("echo foo")).unwrap();
                assert_eq!(context.stdout(), "");
            }
        }
    }

    mod split {
        use super::*;

        #[test]
        fn splits_words_by_whitespace() {
            let StdoutTrimmed(output) = cmd!(Split("echo foo"));
            assert_eq!(output, "foo");
        }

        #[test]
        fn skips_multiple_whitespace_characters() {
            let StdoutUntrimmed(output) = cmd!("echo", Split("foo  bar"));
            assert_eq!(output, "foo bar\n");
        }

        #[test]
        fn trims_leading_whitespace() {
            let StdoutTrimmed(output) = cmd!(Split(" echo foo"));
            assert_eq!(output, "foo");
        }

        #[test]
        fn trims_trailing_whitespace() {
            let StdoutUntrimmed(output) = cmd!("echo", Split("foo "));
            assert_eq!(output, "foo\n");
        }

        mod tilde {
            use super::*;

            #[test]
            fn tilde_splits_words() {
                let StdoutUntrimmed(output) = cmd!(~"echo foo");
                assert_eq!(output, "foo\n");
            }

            #[test]
            fn tilde_works_for_later_arguments() {
                let StdoutUntrimmed(output) = cmd!("echo", ~"foo\tbar");
                assert_eq!(output, "foo bar\n");
            }

            #[test]
            fn works_for_first_of_multiple_arguments() {
                let StdoutUntrimmed(output) = cmd!(~"echo foo", "bar");
                assert_eq!(output, "foo bar\n");
            }

            #[test]
            fn non_literals() {}

            #[test]
            fn in_arrays() {}

            #[test]
            fn in_cmd_unit() {}

            #[test]
            fn in_cmd_result() {}
        }
    }

    mod splitting_with_library_functions {
        use super::*;

        #[test]
        fn allow_to_use_split() {
            let StdoutTrimmed(output) = cmd!("echo foo".split(' '));
            assert_eq!(output, "foo");
        }

        #[test]
        fn split_whitespace() {
            let StdoutTrimmed(output) = cmd!("echo foo".split_whitespace());
            assert_eq!(output, "foo");
        }

        #[test]
        fn split_ascii_whitespace() {
            let StdoutTrimmed(output) = cmd!("echo foo".split_ascii_whitespace());
            assert_eq!(output, "foo");
        }
    }
}<|MERGE_RESOLUTION|>--- conflicted
+++ resolved
@@ -8,11 +8,7 @@
 //! ```
 //! use cradle::*;
 //!
-<<<<<<< HEAD
-//! let StdoutTrimmed(stdout) = cmd!(~"echo foo");
-=======
 //! let StdoutTrimmed(stdout) = cmd!(Split("echo foo"));
->>>>>>> b4464fb8
 //! assert_eq!(stdout, "foo");
 //! ```
 //!
@@ -57,7 +53,7 @@
 //! Wrapping an argument of type `&str` in [`Split`] will cause `cradle` to first
 //! split it by whitespace and then use the resulting words as if they were passed
 //! into [`cmd!`] as separate arguments.
-<<<<<<< HEAD
+//!
 //! And -- since this is such a common case -- `cradle` provides a syntactical shortcut
 //! for [`Split`]: the `~` symbol:
 //!
@@ -67,8 +63,6 @@
 //! let StdoutTrimmed(output) = cmd!(~"echo foo");
 //! assert_eq!(output, "foo");
 //! ```
-=======
->>>>>>> b4464fb8
 //!
 //! # Output
 //!
@@ -81,11 +75,7 @@
 //! ```
 //! use cradle::*;
 //!
-<<<<<<< HEAD
 //! let StdoutTrimmed(output) = cmd!(~"echo foo");
-=======
-//! let StdoutTrimmed(output) = cmd!(Split("echo foo"));
->>>>>>> b4464fb8
 //! assert_eq!(output, "foo");
 //! ```
 //!
@@ -98,11 +88,7 @@
 //! ```
 //! use cradle::*;
 //!
-<<<<<<< HEAD
 //! let () = cmd!(~"touch foo");
-=======
-//! let () = cmd!(Split("touch foo"));
->>>>>>> b4464fb8
 //! ```
 //!
 //! Since that's a very common case, `cradle` provides the [`cmd_unit!`]
@@ -112,11 +98,7 @@
 //! ```
 //! use cradle::*;
 //!
-<<<<<<< HEAD
 //! cmd_unit!(~"touch foo");
-=======
-//! cmd_unit!(Split("touch foo"));
->>>>>>> b4464fb8
 //! ```
 //!
 //! See the implementations for [`CmdOutput`] for all the supported types.
@@ -164,11 +146,7 @@
 //!     "false:\n  exited with exit code: 1"
 //! );
 //!
-<<<<<<< HEAD
 //! let result = cmd_result!(~"echo foo");
-=======
-//! let result = cmd_result!(Split("echo foo"));
->>>>>>> b4464fb8
 //! let StdoutTrimmed(output) = result.unwrap();
 //! assert_eq!(output, "foo".to_string());
 //! ```
@@ -180,17 +158,10 @@
 //! use cradle::*;
 //!
 //! fn build() -> Result<(), Error> {
-<<<<<<< HEAD
 //!     cmd_result!(~"which make")?;
 //!     cmd_result!(~"which gcc")?;
 //!     cmd_result!(~"which ld")?;
 //!     cmd_result!(~"make build")?;
-=======
-//!     cmd_result!(Split("which make"))?;
-//!     cmd_result!(Split("which gcc"))?;
-//!     cmd_result!(Split("which ld"))?;
-//!     cmd_result!(Split("make build"))?;
->>>>>>> b4464fb8
 //!     Ok(())
 //! }
 //! ```
