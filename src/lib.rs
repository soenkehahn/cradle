--- conflicted
+++ resolved
@@ -375,11 +375,7 @@
     use std::{
         collections::BTreeSet,
         env::{current_dir, set_current_dir},
-<<<<<<< HEAD
-        ffi::OsStr,
-=======
         ffi::{OsStr, OsString},
->>>>>>> 93d9ac47
         fs,
         path::PathBuf,
         sync::{Arc, Mutex},
@@ -1514,7 +1510,7 @@
         }
 
         impl Input for &Script {
-            fn configure(self, config: &mut Config) {
+            fn configure(self, config: &mut crate::config::Config) {
                 (
                     CurrentDir(&self.project_directory),
                     "cargo",
@@ -1527,17 +1523,10 @@
 
         #[test]
         fn allows_to_add_variables() {
-<<<<<<< HEAD
             let script = Script::new(
                 r#"
                     println!("{}", std::env::var("FOO").unwrap());
                 "#,
-=======
-            let StdoutTrimmed(output) = cmd!(
-                test_helper(),
-                %"echo FOO",
-                Env("FOO", "bar")
->>>>>>> 93d9ac47
             );
             let StdoutTrimmed(output) = cmd!(&script, Env("FOO", "bar"));
             assert_eq!(output, "bar");
@@ -1545,7 +1534,6 @@
 
         #[test]
         fn works_for_multiple_variables() {
-<<<<<<< HEAD
             let script = Script::new(
                 r#"
                     use std::env::var;
@@ -1553,13 +1541,6 @@
                     let bar = var("BAR").unwrap();
                     println!("{} - {}", foo, bar);
                 "#,
-=======
-            let StdoutUntrimmed(output) = cmd!(
-                test_helper(),
-                %"echo FOO BAR",
-                Env("FOO", "a"),
-                Env("BAR", "b")
->>>>>>> 93d9ac47
             );
             let StdoutTrimmed(output) = cmd!(&script, Env("FOO", "a"), Env("BAR", "b"));
             assert_eq!(output, "a - b");
@@ -1580,7 +1561,6 @@
         fn child_processes_inherit_the_environment() {
             let unused_key = find_unused_environment_variable();
             env::set_var(&unused_key, "foo");
-<<<<<<< HEAD
             let script = Script::new(&format!(
                 r#"
                     println!("{{}}", std::env::var("{}").unwrap());
@@ -1588,9 +1568,6 @@
                 &unused_key
             ));
             let StdoutTrimmed(output) = cmd!(&script);
-=======
-            let StdoutTrimmed(output) = cmd!(test_helper(), "echo", unused_key);
->>>>>>> 93d9ac47
             assert_eq!(output, "foo");
         }
 
@@ -1598,7 +1575,6 @@
         fn overwrites_existing_parent_variables() {
             let unused_key = find_unused_environment_variable();
             env::set_var(&unused_key, "foo");
-<<<<<<< HEAD
             let script = Script::new(&format!(
                 r#"
                     println!("{{}}", std::env::var("{}").unwrap());
@@ -1606,28 +1582,15 @@
                 &unused_key
             ));
             let StdoutTrimmed(output) = cmd!(&script, Env(unused_key, "bar"));
-=======
-            let StdoutTrimmed(output) =
-                cmd!(test_helper(), "echo", &unused_key, Env(unused_key, "bar"));
->>>>>>> 93d9ac47
             assert_eq!(output, "bar");
         }
 
         #[test]
         fn variables_are_overwritten_by_subsequent_variables_with_the_same_name() {
-<<<<<<< HEAD
             let script = Script::new(
                 r#"
                     println!("{}", std::env::var("FOO").unwrap());
                 "#,
-=======
-            let StdoutTrimmed(output) = cmd!(
-                test_helper(),
-                "echo",
-                "FOO",
-                Env("FOO", "a"),
-                Env("FOO", "b"),
->>>>>>> 93d9ac47
             );
             let StdoutTrimmed(output) = cmd!(&script, Env("FOO", "a"), Env("FOO", "b"),);
             assert_eq!(output, "b");
@@ -1635,7 +1598,6 @@
 
         #[test]
         fn variables_can_be_set_to_the_empty_string() {
-<<<<<<< HEAD
             let script = Script::new(
                 r#"
                     let value = std::env::var("FOO").unwrap();
@@ -1647,10 +1609,6 @@
             );
             let StdoutTrimmed(output) = cmd!(&script, Env("FOO", ""));
             assert_eq!(output, "FOO set, but empty");
-=======
-            let StdoutUntrimmed(output) = cmd!(test_helper(), "echo", "FOO", Env("FOO", ""),);
-            assert_eq!(output, "empty variable: FOO\n");
->>>>>>> 93d9ac47
         }
     }
 }