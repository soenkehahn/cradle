--- conflicted
+++ resolved
@@ -4,12 +4,7 @@
   cargo build --all-targets --all-features
 
 test +pattern="": build
-<<<<<<< HEAD
-  cargo test --all -- --test-threads=1 {{ pattern }}
-=======
   cargo test --all {{ pattern }}
-  rm -f 'filename with spaces' foo
->>>>>>> e2f30792
 
 test-lib-fast +pattern="":
   cargo test --lib {{ pattern }}
